# Copyright (c) Metaswitch Networks 2015. All rights reserved.

import logging
import functools
import collections
import weakref
import sys
import traceback

import gevent
import os
from gevent.event import AsyncResult
from gevent.queue import Queue


_log = logging.getLogger(__name__)


DEFAULT_QUEUE_SIZE = 10


Message = collections.namedtuple("Message", ("partial", "results"))
ResultOrExc = collections.namedtuple("ResultOrExc", ("result", "exception"))


_refs = {}
_ref_idx = 0


class ExceptionTrackingRef(weakref.ref):
    """
    Specialised weak reference with a slot to hold an exception
    that was leaked.
    """

    # Note: superclass implements __new__ so we have to mimic its args
    # and have the callback passed in.
    def __init__(self, obj, callback):
        super(ExceptionTrackingRef, self).__init__(obj, callback)
        self.exception = None
        self.tag = None

        # Callback won't get triggered if we die before the object we reference
        # so stash a reference to this object, which we clean up when the
        # TrackedAsyncResult is GCed.
        global _ref_idx
        self.idx = _ref_idx
        _ref_idx += 1
        _refs[self.idx] = self

    def __str__(self):
        return (self.__class__.__name__ + "<%s/%s,exc=%s>" %
                (self.tag, self.idx, self.exception))


def _reap_ref(ref):
    """
    Called when a TrackedAsyncResult gets GCed.

    Looks for leaked exceptions.

    :param ExceptionTrackingRef ref: The ref that may contain a leaked
        exception.
    """
    _log.debug("Reaping %s", ref)
    assert isinstance(ref, ExceptionTrackingRef)
    del _refs[ref.idx]
    if ref.exception:
        _log.critical("TrackedAsyncResult %s was leaked with exception %r",
                      ref.tag, ref.exception)
        print >> sys.stderr, "TrackedAsyncResult %s was leaked with " \
                             "exception %r" % (ref.tag, ref.exception)

        # Called from the GC so we can't raise an exception, just die.
        _exit(1)


def _exit(rc):
    """
    Immediately terminates this process with the given return code.

    This function is mainly here to be mocked out in UTs.
    """
    os._exit(rc)  # pragma nocover


class TrackedAsyncResult(AsyncResult):
    """
    An AsyncResult that tracks if any exceptions are leaked.
    """
    def __init__(self, tag):
        super(TrackedAsyncResult, self).__init__()
        self.__ref = ExceptionTrackingRef(self, _reap_ref)
        self.__ref.tag = tag

    def set_exception(self, exception):
        self.__ref.exception = exception
        return super(TrackedAsyncResult, self).set_exception(exception)

    def get(self, block=True, timeout=None):
        try:
            result = super(TrackedAsyncResult, self).get(block=block,
                                                         timeout=timeout)
        finally:
            # Someone called get so any exception can't be leaked.  Discard it.
            self.__ref.exception = None
        return result


def actor_event(fn):
    method_name = fn.__name__
    @functools.wraps(fn)
    def queue_fn(self, *args, **kwargs):
        # Police that cross-actor calls must be explicit about blocking.
        on_same_greenlet = self.greenlet == gevent.getcurrent()
        async_set = "async" in kwargs
        async = kwargs.pop("async", False)
        assert not (on_same_greenlet and async), \
            "Async call to own queue, deadlocks if queue full."
        if (not on_same_greenlet and
                not async and
                _log.isEnabledFor(logging.DEBUG)):
            calling_file,  line_no, func, _ = traceback.extract_stack()[-2]
            calling_file = os.path.basename(calling_file)
            _log.debug("BLOCKING CALL: %s:%s:%s", calling_file, line_no, func)
        if on_same_greenlet:
            # Bypass the queue if we're already on the same greenlet.  This
            # is both useful and avoids deadlock.
            return fn(self, *args, **kwargs)
        else:
            assert async_set, "Cross-actor calls must specify async arg."
        result = TrackedAsyncResult(method_name)
        partial = functools.partial(fn, self, *args, **kwargs)

        if self._event_queue.full():
            _log.warn("Queue for %s full, this greenlet may block", self)
        # Only block on the queue if the greenlet is running or we could block
        # forever.
        greenlet_running = bool(self.greenlet)
        allow_block = greenlet_running or self.skip_running_check
        self._event_queue.put(Message(partial=partial, results=[result]),
                              block=allow_block)
        if async:
            return result
        else:
            return result.get()
    queue_fn.func = fn
    return queue_fn


class Actor(object):

    queue_size = DEFAULT_QUEUE_SIZE
    """Maximum length of the event queue before caller will be blocked."""

    batch_delay = None
    """
    Delay in seconds imposed after receiving first message before processing
    the messages in a batch.  Higher values encourage batching.
    """

    max_ops_before_yield = 10000
    """Number of calls to self._maybe_yield before it yield.s"""

    def __init__(self, queue_size=None):
        queue_size = queue_size or self.queue_size
        self._event_queue = Queue(maxsize=queue_size)
        self.greenlet = gevent.Greenlet(self._loop)
        self._op_count = 0
        self._current_msg_name = None
        self.skip_running_check = False
<<<<<<< HEAD
=======
        self.started = False
>>>>>>> fa6c0037

    def start(self):
        assert not self.greenlet, "Already running"
        _log.debug("Starting %s", self)
        self.started = True
        self.greenlet.start()
        return self

    def _loop(self):
        """
        Main greenlet loop, repeatedly runs _step().  Doesn't return normally.
        """
        try:
            while True:
                self._step()
        except:
            _log.exception("Exception killed %s", self)
            raise

    def _step(self):
        """
        Run one iteration of the event loop for this actor.  Mainly
        broken out to allow the UTs to single-step an Actor.

        It also has the subtle side effect of introducing a new local
        scope so that our variables die before we block next time.
        """
        # Block waiting for work.
        msg = self._event_queue.get()
        # Then, once we get some, opportunistically pull as much work off the
        # queue as possible.  We call this a batch.
        batch = [msg]
        if self.batch_delay and not self._event_queue.full():
            # If requested by our subclass, delay the start of the batch to
            # allow more work to accumulate.
            gevent.sleep(self.batch_delay)
        while not self._event_queue.empty():
            # We're the only ones getting from the queue so this should
            # never fail.
            batch.append(self._event_queue.get_nowait())

        # Start with one batch ont he queue but we may get asked to split it
        # if an error occurs.
        batches = [batch]
        num_splits = 0
        while batches:
            # Process the first batch on our queue of batches.  Invariant:
            # we'll either process this batch to completion and discard it or
            # we'll put all the messages back into the batch queue in the same
            # order but batched differently.
            batch = batches.pop(0)
            # Give subclass a chance to filter the batch/update its state.
            batch = self._start_msg_batch(batch)
            assert batch is not None, "_start_msg_batch() should return batch."
            results = []  # Will end up same length as batch.
            for msg in batch:
                # Save off name of function for diags.
                self._current_msg_name = msg.partial.func.__name__
                try:
                    # Actually execute the per-message method and record its
                    # result.
                    result = msg.partial()
                except BaseException as e:
                    _log.exception("Exception processing %s", msg)
                    results.append(ResultOrExc(None, e))
                else:
                    results.append(ResultOrExc(result, None))
                finally:
                    self._current_msg_name = None
            try:
                # Give subclass a chance to post-process the batch.
                self._finish_msg_batch(batch, results)
            except SplitBatchAndRetry:
                # The subclass couldn't process the batch as is (probably
                # because a failure occurred and it couldn't figure out which
                # message caused the problem.  Split the batch into two and
                # re-run it.
                _log.warn("Splitting batch to retry.")
                self._split_batch(batch, batches)

                num_splits += 1
                continue
            except BaseException as e:
                # Report failure to all.
                _log.exception("_on_batch_processed failed.")
                results = [(None, e)] * len(results)

            # Batch complete and finalized, set all the results.
            assert len(batch) == len(results)
            for msg, (result, exc) in zip(batch, results):
                for future in msg.results:
                    if exc is not None:
                        future.set_exception(exc)
                    else:
                        future.set(result)
        if num_splits > 0:
            _log.warn("Split batches complete. Number of splits: %s",
                      num_splits)

    @staticmethod
    def _split_batch(batch, batches):
        assert len(batch) > 1, "Batch too small to split"
        # Split the batch.
        split_point = len(batch) // 2
        _log.debug("Split-point = %s", split_point)
        batch_a = batch[:split_point]
        batch_b = batch[split_point:]
        if batches:
            # Optimization: there's another batch already queued,
            # push the second half of this batch onto the front of
            # that one.
            _log.debug("Split batch but found a subsequent batch, "
                       "coalescing with that.")
            next_batch = batches[0]
            next_batch[:0] = batch_b
        else:
            _log.debug("Split batch but no more batches in queue.")
            batches[:0] = [batch_b]
        batches[:0] = [batch_a]

    def _start_msg_batch(self, batch):
        """
        Called before processing a batch of messages to give subclasses
        a chance to filter the batch.  Implementations must ensure that
        every AsyncResult in the batch is correctly set.  Usually, that
        means combining them into one list.

        It is usually easier to build up a batch of changes to make in the
        @actor_event-decorated methods and then process them in
        _post_process_msg_batch().

        Intended to be overridden.  This implementation simply returns the
        input batch.

        :param list[Message] batch:
        """
        return batch

    def _finish_msg_batch(self, batch, results):
        """
        Called after a batch of events have been processed from the queue
        before results are set.

        Intended to be overridden.  This implementation does nothing.

        Exceptions raised by this method are propagated to all messages in the
        batch, overriding the existing results.  It is recommended that the
        implementation catches appropriate exceptions and maps them back
        to the correct entry in results.

        :param list[ResultOrExc] results: Pairs of (result, exception)
            representing the result of each message-processing function.
            Only one of the values is set.  Updates to the list alter the
            result send to any waiting listeners.
        :param list[Message] batch: The input batch, always the same length as
            results.
        """
        pass

    def _maybe_yield(self):
        self._op_count += 1
        if self._op_count >= self.max_ops_before_yield:
            gevent.sleep()
            self._op_count = 0

    def __str__(self):
        return self.__class__.__name__ + "<queue_len=%s,live=%s,msg=%s>" % (
            self._event_queue.qsize(),
            bool(self.greenlet),
            self._current_msg_name
        )


class SplitBatchAndRetry(Exception):
    """
    Exception that may be raised by _finish_msg_batch() to cause the
    batch of messages to be split, each message to be re-executed and
    then the smaller batches delivered to _finish_msg_batch() again.
    """
    pass


def wait_and_check(async_results):
    for r in async_results:
        r.get()

<<<<<<< HEAD

class ReferenceManager(Actor):
    def __init__(self):
        super(ReferenceManager, self).__init__()
        self.objects_by_id = {}
        self.ref_counts_by_id = collections.defaultdict(lambda: 0)
        self.cleanup_futures = {}

    @actor_event
    def get_and_incref(self, object_id):
        assert object_id is not None
        if object_id not in self.objects_by_id:
            # Keep it clean: Always create a new object even if we've got a
            # pending deletion...
            obj = self._create(object_id)
            assert hasattr(obj, "on_unreferenced")
            if object_id in self.cleanup_futures:
                # ...but, if we have a pending deletion, queue the new actor's
                # start up behind it.
                _log.warn("Pending cleanup for %s; queueing start of "
                          "new object.", object_id)
                # Hint ot he actor that it'll start running eventually so it
                # doesn't assert if its queue gets full.
                obj.skip_running_check = True
                self.cleanup_futures[object_id].rawlink(obj.start)
            else:
                obj.start()
            self.objects_by_id[object_id] = obj
        else:
            obj = self.objects_by_id[object_id]
        if not self._is_active(object_id):
            self._on_object_activated(object_id, obj)
        self.ref_counts_by_id[object_id] += 1
        return obj

    @actor_event
    def decref(self, object_id):
        self.ref_counts_by_id[object_id] -= 1
        ref_count = self.ref_counts_by_id[object_id]
        assert ref_count >= 0, "Ref count dropped below 0: %s" % ref_count
        if ref_count == 0:
            _log.debug("No more references to object with id %s", object_id)
            self._queue_cleanup(object_id)

    def _create(self, object_id):
        raise NotImplementedError()  # pragma nocover

    def _on_object_activated(self, object_id, obj):
        raise NotImplementedError()  # pragma nocover

    def _queue_cleanup(self, dead_object_id):
        """
        Asks the object to remove itself.  Queues a callback to
        do our cleanup.
        """
        obj = self.objects_by_id.pop(dead_object_id, None)
        self.ref_counts_by_id.pop(dead_object_id)
        f = obj.on_unreferenced(async=True)
        self.cleanup_futures[dead_object_id] = f
        callback = functools.partial(self._on_object_cleanup_complete,
                                     dead_object_id, f, async=True)
        f.rawlink(callback)

    def _is_active(self, object_id):
        return self.ref_counts_by_id.get(object_id, 0) > 0

    @actor_event
    def _on_object_cleanup_complete(self, object_id, future):
        """
        Callback we queue when deleting an ActiveProfile Actor.
        checks that the Actor is still unreferenced before cleaning
        it up.
        """
        if self.cleanup_futures.get(object_id) is future:
            # Callback from the most recent cleanup, actually clean up the
            # state.
            del self.cleanup_futures[object_id]
=======
>>>>>>> fa6c0037
<|MERGE_RESOLUTION|>--- conflicted
+++ resolved
@@ -169,10 +169,7 @@
         self._op_count = 0
         self._current_msg_name = None
         self.skip_running_check = False
-<<<<<<< HEAD
-=======
         self.started = False
->>>>>>> fa6c0037
 
     def start(self):
         assert not self.greenlet, "Already running"
@@ -359,83 +356,3 @@
     for r in async_results:
         r.get()
 
-<<<<<<< HEAD
-
-class ReferenceManager(Actor):
-    def __init__(self):
-        super(ReferenceManager, self).__init__()
-        self.objects_by_id = {}
-        self.ref_counts_by_id = collections.defaultdict(lambda: 0)
-        self.cleanup_futures = {}
-
-    @actor_event
-    def get_and_incref(self, object_id):
-        assert object_id is not None
-        if object_id not in self.objects_by_id:
-            # Keep it clean: Always create a new object even if we've got a
-            # pending deletion...
-            obj = self._create(object_id)
-            assert hasattr(obj, "on_unreferenced")
-            if object_id in self.cleanup_futures:
-                # ...but, if we have a pending deletion, queue the new actor's
-                # start up behind it.
-                _log.warn("Pending cleanup for %s; queueing start of "
-                          "new object.", object_id)
-                # Hint ot he actor that it'll start running eventually so it
-                # doesn't assert if its queue gets full.
-                obj.skip_running_check = True
-                self.cleanup_futures[object_id].rawlink(obj.start)
-            else:
-                obj.start()
-            self.objects_by_id[object_id] = obj
-        else:
-            obj = self.objects_by_id[object_id]
-        if not self._is_active(object_id):
-            self._on_object_activated(object_id, obj)
-        self.ref_counts_by_id[object_id] += 1
-        return obj
-
-    @actor_event
-    def decref(self, object_id):
-        self.ref_counts_by_id[object_id] -= 1
-        ref_count = self.ref_counts_by_id[object_id]
-        assert ref_count >= 0, "Ref count dropped below 0: %s" % ref_count
-        if ref_count == 0:
-            _log.debug("No more references to object with id %s", object_id)
-            self._queue_cleanup(object_id)
-
-    def _create(self, object_id):
-        raise NotImplementedError()  # pragma nocover
-
-    def _on_object_activated(self, object_id, obj):
-        raise NotImplementedError()  # pragma nocover
-
-    def _queue_cleanup(self, dead_object_id):
-        """
-        Asks the object to remove itself.  Queues a callback to
-        do our cleanup.
-        """
-        obj = self.objects_by_id.pop(dead_object_id, None)
-        self.ref_counts_by_id.pop(dead_object_id)
-        f = obj.on_unreferenced(async=True)
-        self.cleanup_futures[dead_object_id] = f
-        callback = functools.partial(self._on_object_cleanup_complete,
-                                     dead_object_id, f, async=True)
-        f.rawlink(callback)
-
-    def _is_active(self, object_id):
-        return self.ref_counts_by_id.get(object_id, 0) > 0
-
-    @actor_event
-    def _on_object_cleanup_complete(self, object_id, future):
-        """
-        Callback we queue when deleting an ActiveProfile Actor.
-        checks that the Actor is still unreferenced before cleaning
-        it up.
-        """
-        if self.cleanup_futures.get(object_id) is future:
-            # Callback from the most recent cleanup, actually clean up the
-            # state.
-            del self.cleanup_futures[object_id]
-=======
->>>>>>> fa6c0037
