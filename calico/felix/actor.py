# -*- coding: utf-8 -*-
# Copyright (c) 2015 Metaswitch Networks
# All Rights Reserved.
#
#    Licensed under the Apache License, Version 2.0 (the "License"); you may
#    not use this file except in compliance with the License. You may obtain
#    a copy of the License at
#
#         http://www.apache.org/licenses/LICENSE-2.0
#
#    Unless required by applicable law or agreed to in writing, software
#    distributed under the License is distributed on an "AS IS" BASIS, WITHOUT
#    WARRANTIES OR CONDITIONS OF ANY KIND, either express or implied. See the
#    License for the specific language governing permissions and limitations
#    under the License.
"""
felix.actor
~~~~~~~~~~~

A queue-based Actor framework that supports efficient handling of
batches of messages.  Each Actor instance has its own greenlet
and a queue of pending messages.  Messages are sent by making calls
to a method decorated by the @actor_event decorator.

When an actor_event-decorated method is called from another greenlet
the method call is wrapped up as a Message object and put on the
queue.

Note: callers must specify the async=True/False argument when calling
a actor_event-decorated method.  If async=True is passed, the method
returns an AsyncResult.  If async=False is passed, the method blocks
until the result is available and returns it as-is. As a convenience,
Actors may call their own decorated methods without passing async=...;
such calls are treated as normal, synchronous method calls.

Each time it is scheduled, the main loop of the Actor

* pulls all pending messages off the queue as a batch
* notifies the subclass that a batch is about to start via
  _start_msg_batch()
* executes each of the actor_event method calls from the batch in order
* notifies the subclass that the batch is finished by calling
  _finish_msg_batch()
* publishes the results from the batch via AsyncResults, allowing
  callers to check for exceptions or receive a result.

Simple actors
~~~~~~~~~~~~~

A simple Actor may ignore the start/finish_msg_batch calls and do
all its work in the actor_event-decorated methods, ensuring that
all its invariants are restored by the end of each call.

Supporting batches
~~~~~~~~~~~~~~~~~~

For an actor that can handle a batch more efficiently, it may
initialize some per-batch state in the start_msg_batch function,
update the state from its actor_event methods and then "commit"
the state in _finish_msg_batch().

Since moving the commit stage to _finish_msg_batch() can make
it hard to report errors to the correct AsyncResult, the framework
supports the ability to split a batch of work and retry it from
the beginning.  To make use of that function, an Actor must:

* take part in batching
* have actor_event methods that only affect the per-batch state
  (i.e. it must defer its side effects to the _finish_msg_batch()
  method)
* raise SplitBatchAndRetry from its _finish_msg_batch() method,
  ensuring, of course, that it did not leave any resources
  partially-modified.

Thread safety
~~~~~~~~~~~~~

While the framework makes it easy to avoid shared state, there are
some gotchas:

* By default, Actor queues are bounded, which means that, if the queues
  get full, there's the possibility of deadlock if actors call each other
  in a cycle.

* Using the async=False feature blocks the current greenlet until the
  one it is calling into returns a result.  This can also cause deadlock
  if there are call cycles.

Unhandled Exceptions
~~~~~~~~~~~~~~~~~~~~

The framework keeps track of pending AsyncResults and tries to detect
callbacks that were GCed with a pending exception.  If is detects such
an exception, it terminates the process on the assumption that
an unhandled exception implies a bug and may leave the system in an
inconsistent state.

"""
import collections
import functools
import gevent
import gevent.local
import logging
import os
import sys
import traceback
import uuid
import weakref

from gevent.event import AsyncResult
from gevent.queue import Queue


_log = logging.getLogger(__name__)


DEFAULT_QUEUE_SIZE = 10

ResultOrExc = collections.namedtuple("ResultOrExc", ("result", "exception"))

# Local storage to allow diagnostics.
actor_storage = gevent.local.local()

<<<<<<< HEAD
=======
_refs = {}
_ref_idx = 0

class Message(object):
    """
    Message passed to an actor.
    """
    def __init__(self, method, results, caller_path, recipient):
        self.uuid = uuid.uuid4().hex[:12]
        self.method = method
        self.results = results
        self.caller = caller_path
        self.name = method.func.__name__
        self.recipient = recipient

    def __str__(self):
        data = ("%s (%s)" % (self.uuid, self.name))
        return data

class ExceptionTrackingRef(weakref.ref):
    """
    Specialised weak reference with a slot to hold an exception
    that was leaked.
    """

    # Note: superclass implements __new__ so we have to mimic its args
    # and have the callback passed in.
    def __init__(self, obj, callback):
        super(ExceptionTrackingRef, self).__init__(obj, callback)
        self.exception = None
        self.tag = None
        self.msg = None

        # Callback won't get triggered if we die before the object we reference
        # so stash a reference to this object, which we clean up when the
        # TrackedAsyncResult is GCed.
        global _ref_idx
        self.idx = _ref_idx
        _ref_idx += 1
        _refs[self.idx] = self

    def __str__(self):
        return (self.__class__.__name__ + "<%s/%s,exc=%s>" %
                (self.tag, self.idx, self.exception))


def _reap_ref(ref):
    """
    Called when a TrackedAsyncResult gets GCed.

    Looks for leaked exceptions.

    :param ExceptionTrackingRef ref: The ref that may contain a leaked
        exception.
    """
    _log.debug("Reaping %s", ref)
    assert isinstance(ref, ExceptionTrackingRef)
    del _refs[ref.idx]
    if ref.exception:
        _log.critical("TrackedAsyncResult %s was leaked with exception %r",
                      ref.msg, ref.exception)
        print >> sys.stderr, "TrackedAsyncResult %s was leaked with " \
                             "exception %r" % (ref.tag, ref.exception)

        # Called from the GC so we can't raise an exception, just die.
        _exit(1)


def _exit(rc):
    """
    Immediately terminates this process with the given return code.

    This function is mainly here to be mocked out in UTs.
    """
    os._exit(rc)  # pragma nocover


class TrackedAsyncResult(AsyncResult):
    """
    An AsyncResult that tracks if any exceptions are leaked.
    """
    def __init__(self, tag):
        super(TrackedAsyncResult, self).__init__()
        self.__ref = ExceptionTrackingRef(self, _reap_ref)
        self.__ref.tag = tag

    def set_msg(self, msg):
        self.__ref.msg = msg

    def set_exception(self, exception):
        self.__ref.exception = exception
        return super(TrackedAsyncResult, self).set_exception(exception)

    def get(self, block=True, timeout=None):
        try:
            result = super(TrackedAsyncResult, self).get(block=block,
                                                         timeout=timeout)
        finally:
            # Someone called get so any exception can't be leaked.  Discard it.
            self.__ref.exception = None
        return result


def actor_event(fn):
    method_name = fn.__name__
    @functools.wraps(fn)
    def queue_fn(self, *args, **kwargs):
        # Get call information for logging purposes.
        calling_file, line_no, func, _ = traceback.extract_stack()[-2]
        calling_file = os.path.basename(calling_file)
        calling_path = "%s:%s:%s" % (calling_file, line_no, func)
        try:
            caller = "%s (processing %s)" % (actor_storage.name,
                                             actor_storage.msg_uuid)
        except AttributeError:
            caller = calling_path

        # Figure out our arguments.
        async_set = "async" in kwargs
        async = kwargs.pop("async", False)
        on_same_greenlet = (self.greenlet == gevent.getcurrent())

        if on_same_greenlet and not async:
            # Bypass the queue if we're already on the same greenlet, or we would
            # deadlock by waiting for ourselves.
            return fn(self, *args, **kwargs)

        # async must be specified, unless on the same actor.
        assert async_set, "All cross-actor event calls must specify async arg."

        if (not on_same_greenlet and
                not async and
                _log.isEnabledFor(logging.DEBUG)):
            _log.debug("BLOCKING CALL: %s", calling_path)

        # OK, so build the message and put it on the queue.
        partial = functools.partial(fn, self, *args, **kwargs)
        result = TrackedAsyncResult(method_name)
        msg = Message(partial, [result], caller, self.name)
        result.set_msg(msg)

        _log.debug("Message %s sent by %s to %s, queue length %d",
                   msg, caller, self.name, self._event_queue.qsize())
        # TODO (PLW): I still think this should not block. We can ensure that
        # it does not block trivially by setting the queue size to be 0, and
        # that would surely have lower occupancy than creating a new greenlet
        # every time we want to put a message onto the queue. I'm not really
        # with the logic of why we would ever want to block as the queues get
        # busy; not convinced it really does imply back pressure.
        # Incidentally, queue length is 10, which is clearly incredibly low (I
        # think 1000 is a way more plausible level at which I would think our
        # queues are full). We should discuss that, unless you just agree!
        self._event_queue.put(msg,
                              block=True,
                              timeout=60)
        if async:
            return result
        else:
            return result.get()
    queue_fn.func = fn
    return queue_fn

>>>>>>> 5174f332

class Actor(object):
    """
    Class that contains a queue and a greenlet serving that queue.
    """

    queue_size = DEFAULT_QUEUE_SIZE
    """Maximum length of the event queue before caller will be blocked."""

    batch_delay = None
    """
    Delay in seconds imposed after receiving first message before processing
    the messages in a batch.  Higher values encourage batching.
    """

    max_ops_before_yield = 10000
    """Number of calls to self._maybe_yield before it yields"""

    def __init__(self, queue_size=None, qualifier=None):
        queue_size = queue_size or self.queue_size
        self._event_queue = Queue(maxsize=queue_size)
        self.greenlet = gevent.Greenlet(self._loop)
        self._op_count = 0
        self._current_msg = None
        self.started = False

        # Message being processed; purely for logging.
        self.msg_uuid = None

        # Logging parameters
        self.qualifier = qualifier
        if qualifier:
            self.name = "%s(%s)" % (self.__class__.__name__, qualifier)
        else:
            self.name = self.__class__.__name__

    # TODO: Can we just start the greenlet always?
    # There is some craziness about actors that are in CREATED state, where
    # pending a previous iteration shutting down.
    # PLW: I agree that the answer here is probably no, but not sure if we
    # could somehow simplify the code in this area.
    def start(self):
        assert not self.greenlet, "Already running"
        _log.debug("Starting %s", self)
        self.started = True
        self.greenlet.start()
        return self

    def _loop(self):
        """
        Main greenlet loop, repeatedly runs _step().  Doesn't return normally.
        """
        actor_storage.name = self.name
        actor_storage.msg_uuid = None

        try:
            while True:
                self._step()
        except:
            _log.exception("Exception killed %s", self)
            raise

    def _step(self):
        """
        Run one iteration of the event loop for this actor.  Mainly
        broken out to allow the UTs to single-step an Actor.

        It also has the beneficial side effect of introducing a new local
        scope so that our variables die before we block next time.
        """
        # Block waiting for work.
        msg = self._event_queue.get()
        actor_storage.msg_uuid = msg.uuid

        # Then, once we get some, opportunistically pull as much work off the
        # queue as possible.  We call this a batch.
        batch = [msg]
        if self.batch_delay and not self._event_queue.full():
            # If requested by our subclass, delay the start of the batch to
            # allow more work to accumulate.
            # PLW: why do we do this batch_delay? To me it seems that we only
            # need to do batching if events are arriving faster than we can
            # process them, so why both add complexity and add delay?
            gevent.sleep(self.batch_delay)
        while not self._event_queue.empty():
            # We're the only ones getting from the queue so this should
            # never fail.
            batch.append(self._event_queue.get_nowait())

        # Start with one batch on the queue but we may get asked to split it
        # if an error occurs.
        batches = [batch]
        num_splits = 0
        while batches:
            # Process the first batch on our queue of batches.  Invariant:
            # we'll either process this batch to completion and discard it or
            # we'll put all the messages back into the batch queue in the same
            # order but with a first batch that is half the size and the
            # rest of its messages at the start of the second batch.
            batch = batches.pop(0)
            # Give subclass a chance to filter the batch/update its state.
            batch = self._start_msg_batch(batch)
            assert batch is not None, "_start_msg_batch() should return batch."
            results = []  # Will end up same length as batch.
            for msg in batch:
                _log.debug("Message %s recd by %s from %s, queue length %d",
                           msg, msg.recipient, msg.caller,
                           self._event_queue.qsize())
                self._current_msg = msg
                try:
                    # Actually execute the per-message method and record its
                    # result.
                    result = msg.method()
                except BaseException as e:
                    _log.exception("Exception processing %s", msg)
                    results.append(ResultOrExc(None, e))
                else:
                    results.append(ResultOrExc(result, None))
                finally:
                    self._current_msg = None
            try:
                # Give subclass a chance to post-process the batch.
                _log.debug("Finishing message batch")
                self._finish_msg_batch(batch, results)
            except SplitBatchAndRetry:
                # The subclass couldn't process the batch as is (probably
                # because a failure occurred and it couldn't figure out which
                # message caused the problem).  Split the batch into two and
                # re-run it.
                _log.warn("Splitting batch to retry.")
                self.__split_batch(batch, batches)
                num_splits += 1  # For diags.
                continue
            except BaseException as e:
                # Most-likely a bug.  Report failure to all callers.
                _log.exception("_finish_msg_batch failed.")
                results = [(None, e)] * len(results)

            # Batch complete and finalized, set all the results.
            assert len(batch) == len(results)
            for msg, (result, exc) in zip(batch, results):
                for future in msg.results:
                    if exc is not None:
                        future.set_exception(exc)
                    else:
                        future.set(result)
        if num_splits > 0:
            _log.warn("Split batches complete. Number of splits: %s",
                      num_splits)

    @staticmethod
    def __split_batch(current_batch, remaining_batches):
        """
        Splits batch in half and prepends it to the list of remaining
        batches. Modifies remaining_batches in-place.

        :param list[Message] current_batch: list of messages that's currently
               being processed.
        :param list[list[Message]] remaining_batches: list of batches
               still to process.
        """
        assert len(current_batch) > 1, "Batch too small to split"
        # Split the batch.
        split_point = len(current_batch) // 2
        _log.debug("Split-point = %s", split_point)
        first_half = current_batch[:split_point]
        second_half = current_batch[split_point:]
        if remaining_batches:
            # Optimization: there's another batch already queued,
            # push the second half of this batch onto the front of
            # that one.
            _log.debug("Split batch but found a subsequent batch, "
                       "coalescing with that.")
            next_batch = remaining_batches[0]
            next_batch[:0] = second_half
        else:
            _log.debug("Split batch but no more batches in queue.")
            remaining_batches[:0] = [second_half]
        remaining_batches[:0] = [first_half]

    def _start_msg_batch(self, batch):
        """
        Called before processing a batch of messages to give subclasses
        a chance to filter the batch.  Implementations must ensure that
        every AsyncResult in the batch is correctly set.  Usually, that
        means combining them into one list.

        It is usually easier to build up a batch of changes to make in the
        @actor_event-decorated methods and then process them in
        _post_process_msg_batch().
        PLW: post_process_msg_batch does not exist? Probably _finish_msg_batch.

        Intended to be overridden.  This implementation simply returns the
        input batch.

        :param list[Message] batch:
        """
        return batch

    def _finish_msg_batch(self, batch, results):
        """
        Called after a batch of events have been processed from the queue
        before results are set.

        Intended to be overridden.  This implementation does nothing.

        Exceptions raised by this method are propagated to all messages in the
        batch, overriding the existing results.  It is recommended that the
        implementation catches appropriate exceptions and maps them back
        to the correct entry in results.

        :param list[ResultOrExc] results: Pairs of (result, exception)
            representing the result of each message-processing function.
            Only one of the values is set.  Updates to the list alter the
            result send to any waiting listeners.
        :param list[Message] batch: The input batch, always the same length as
            results.
        """
        pass

    def _maybe_yield(self):
        """
        With some probability, yields processing to another greenlet.
        (Utility method to be called from the actor's greenlet during
        long-running operations.)
        """
        self._op_count += 1
        if self._op_count >= self.max_ops_before_yield:
            gevent.sleep()
            self._op_count = 0

    def __str__(self):
        return self.__class__.__name__ + "<queue_len=%s,live=%s,msg=%s>" % (
            self._event_queue.qsize(),
            bool(self.greenlet),
            self._current_msg
        )


class SplitBatchAndRetry(Exception):
    """
    Exception that may be raised by _finish_msg_batch() to cause the
    batch of messages to be split, each message to be re-executed and
    then the smaller batches delivered to _finish_msg_batch() again.
    """
    pass


def wait_and_check(async_results):
    for r in async_results:
        r.get()


_refs = {}
_ref_idx = 0


class Message(object):
    """
    Message passed to an actor.
    """
    def __init__(self, method, results, caller_path, recipient):
        self.uuid = uuid.uuid4().hex[:12]
        self.method = method
        self.results = results
        self.caller = caller_path
        self.name = method.func.__name__
        self.recipient = recipient

    def __str__(self):
        data = ("%s (%s)" % (self.uuid, self.name))
        return data


class ExceptionTrackingRef(weakref.ref):
    """
    Specialised weak reference with a slot to hold an exception
    that was leaked.
    """

    # Note: superclass implements __new__ so we have to mimic its args
    # and have the callback passed in.
    def __init__(self, obj, callback):
        super(ExceptionTrackingRef, self).__init__(obj, callback)
        self.exception = None
        self.tag = None
        self.msg = None

        # Callback won't get triggered if we die before the object we reference
        # so stash a reference to this object, which we clean up when the
        # TrackedAsyncResult is GCed.
        global _ref_idx
        self.idx = _ref_idx
        _ref_idx += 1
        _refs[self.idx] = self

    def __str__(self):
        return (self.__class__.__name__ + "<%s/%s,exc=%s>" %
                (self.tag, self.idx, self.exception))


def _reap_ref(ref):
    """
    Called when a TrackedAsyncResult gets GCed.

    Looks for leaked exceptions.

    :param ExceptionTrackingRef ref: The ref that may contain a leaked
        exception.
    """
    _log.debug("Reaping %s", ref)
    assert isinstance(ref, ExceptionTrackingRef)
    del _refs[ref.idx]
    if ref.exception:
        _log.critical("TrackedAsyncResult %s was leaked with exception %r",
                      ref.msg, ref.exception)
        print >> sys.stderr, "TrackedAsyncResult %s was leaked with " \
                             "exception %r" % (ref.tag, ref.exception)

        # Called from the GC so we can't raise an exception, just die.
        _exit(1)


def _exit(rc):
    """
    Immediately terminates this process with the given return code.

    This function is mainly here to be mocked out in UTs.
    """
    os._exit(rc)  # pragma nocover


class TrackedAsyncResult(AsyncResult):
    """
    An AsyncResult that tracks if any exceptions are leaked.
    """
    def __init__(self, tag):
        super(TrackedAsyncResult, self).__init__()
        self.__ref = ExceptionTrackingRef(self, _reap_ref)
        self.__ref.tag = tag

    def set_msg(self, msg):
        self.__ref.msg = msg

    def set_exception(self, exception):
        self.__ref.exception = exception
        return super(TrackedAsyncResult, self).set_exception(exception)

    def get(self, block=True, timeout=None):
        try:
            result = super(TrackedAsyncResult, self).get(block=block,
                                                         timeout=timeout)
        finally:
            # Someone called get so any exception can't be leaked.  Discard it.
            self.__ref.exception = None
        return result


def actor_event(fn):
    method_name = fn.__name__
    @functools.wraps(fn)
    def queue_fn(self, *args, **kwargs):
        # Get call information for logging purposes.
        calling_file, line_no, func, _ = traceback.extract_stack()[-2]
        calling_file = os.path.basename(calling_file)
        calling_path = "%s:%s:%s" % (calling_file, line_no, func)
        try:
            caller = "%s (processing %s)" % (actor_storage.name,
                                             actor_storage.msg_uuid)
        except AttributeError:
            caller = calling_path

        # Figure out our arguments.
        async_set = "async" in kwargs
        async = kwargs.pop("async", False)
        on_same_greenlet = (self.greenlet == gevent.getcurrent())

        if on_same_greenlet and not async:
            # Bypass the queue if we're already on the same greenlet, or we would
            # deadlock by waiting for ourselves.
            return fn(self, *args, **kwargs)

        # async must be specified, unless on the same actor.
        assert async_set, "All cross-actor event calls must specify async arg."

        if (not on_same_greenlet and
                not async and
                _log.isEnabledFor(logging.DEBUG)):
            _log.debug("BLOCKING CALL: %s", calling_path)

        # OK, so build the message and put it on the queue.
        partial = functools.partial(fn, self, *args, **kwargs)
        result = TrackedAsyncResult(method_name)
        msg = Message(partial, [result], caller, self.name)
        result.set_msg(msg)

        _log.debug("Message %s sent by %s to %s",
                   msg, caller, self.name)
        self._event_queue.put(msg,
                              block=True,
                              timeout=60)
        if async:
            return result
        else:
            return result.get()
    queue_fn.func = fn
    return queue_fn<|MERGE_RESOLUTION|>--- conflicted
+++ resolved
@@ -121,171 +121,6 @@
 # Local storage to allow diagnostics.
 actor_storage = gevent.local.local()
 
-<<<<<<< HEAD
-=======
-_refs = {}
-_ref_idx = 0
-
-class Message(object):
-    """
-    Message passed to an actor.
-    """
-    def __init__(self, method, results, caller_path, recipient):
-        self.uuid = uuid.uuid4().hex[:12]
-        self.method = method
-        self.results = results
-        self.caller = caller_path
-        self.name = method.func.__name__
-        self.recipient = recipient
-
-    def __str__(self):
-        data = ("%s (%s)" % (self.uuid, self.name))
-        return data
-
-class ExceptionTrackingRef(weakref.ref):
-    """
-    Specialised weak reference with a slot to hold an exception
-    that was leaked.
-    """
-
-    # Note: superclass implements __new__ so we have to mimic its args
-    # and have the callback passed in.
-    def __init__(self, obj, callback):
-        super(ExceptionTrackingRef, self).__init__(obj, callback)
-        self.exception = None
-        self.tag = None
-        self.msg = None
-
-        # Callback won't get triggered if we die before the object we reference
-        # so stash a reference to this object, which we clean up when the
-        # TrackedAsyncResult is GCed.
-        global _ref_idx
-        self.idx = _ref_idx
-        _ref_idx += 1
-        _refs[self.idx] = self
-
-    def __str__(self):
-        return (self.__class__.__name__ + "<%s/%s,exc=%s>" %
-                (self.tag, self.idx, self.exception))
-
-
-def _reap_ref(ref):
-    """
-    Called when a TrackedAsyncResult gets GCed.
-
-    Looks for leaked exceptions.
-
-    :param ExceptionTrackingRef ref: The ref that may contain a leaked
-        exception.
-    """
-    _log.debug("Reaping %s", ref)
-    assert isinstance(ref, ExceptionTrackingRef)
-    del _refs[ref.idx]
-    if ref.exception:
-        _log.critical("TrackedAsyncResult %s was leaked with exception %r",
-                      ref.msg, ref.exception)
-        print >> sys.stderr, "TrackedAsyncResult %s was leaked with " \
-                             "exception %r" % (ref.tag, ref.exception)
-
-        # Called from the GC so we can't raise an exception, just die.
-        _exit(1)
-
-
-def _exit(rc):
-    """
-    Immediately terminates this process with the given return code.
-
-    This function is mainly here to be mocked out in UTs.
-    """
-    os._exit(rc)  # pragma nocover
-
-
-class TrackedAsyncResult(AsyncResult):
-    """
-    An AsyncResult that tracks if any exceptions are leaked.
-    """
-    def __init__(self, tag):
-        super(TrackedAsyncResult, self).__init__()
-        self.__ref = ExceptionTrackingRef(self, _reap_ref)
-        self.__ref.tag = tag
-
-    def set_msg(self, msg):
-        self.__ref.msg = msg
-
-    def set_exception(self, exception):
-        self.__ref.exception = exception
-        return super(TrackedAsyncResult, self).set_exception(exception)
-
-    def get(self, block=True, timeout=None):
-        try:
-            result = super(TrackedAsyncResult, self).get(block=block,
-                                                         timeout=timeout)
-        finally:
-            # Someone called get so any exception can't be leaked.  Discard it.
-            self.__ref.exception = None
-        return result
-
-
-def actor_event(fn):
-    method_name = fn.__name__
-    @functools.wraps(fn)
-    def queue_fn(self, *args, **kwargs):
-        # Get call information for logging purposes.
-        calling_file, line_no, func, _ = traceback.extract_stack()[-2]
-        calling_file = os.path.basename(calling_file)
-        calling_path = "%s:%s:%s" % (calling_file, line_no, func)
-        try:
-            caller = "%s (processing %s)" % (actor_storage.name,
-                                             actor_storage.msg_uuid)
-        except AttributeError:
-            caller = calling_path
-
-        # Figure out our arguments.
-        async_set = "async" in kwargs
-        async = kwargs.pop("async", False)
-        on_same_greenlet = (self.greenlet == gevent.getcurrent())
-
-        if on_same_greenlet and not async:
-            # Bypass the queue if we're already on the same greenlet, or we would
-            # deadlock by waiting for ourselves.
-            return fn(self, *args, **kwargs)
-
-        # async must be specified, unless on the same actor.
-        assert async_set, "All cross-actor event calls must specify async arg."
-
-        if (not on_same_greenlet and
-                not async and
-                _log.isEnabledFor(logging.DEBUG)):
-            _log.debug("BLOCKING CALL: %s", calling_path)
-
-        # OK, so build the message and put it on the queue.
-        partial = functools.partial(fn, self, *args, **kwargs)
-        result = TrackedAsyncResult(method_name)
-        msg = Message(partial, [result], caller, self.name)
-        result.set_msg(msg)
-
-        _log.debug("Message %s sent by %s to %s, queue length %d",
-                   msg, caller, self.name, self._event_queue.qsize())
-        # TODO (PLW): I still think this should not block. We can ensure that
-        # it does not block trivially by setting the queue size to be 0, and
-        # that would surely have lower occupancy than creating a new greenlet
-        # every time we want to put a message onto the queue. I'm not really
-        # with the logic of why we would ever want to block as the queues get
-        # busy; not convinced it really does imply back pressure.
-        # Incidentally, queue length is 10, which is clearly incredibly low (I
-        # think 1000 is a way more plausible level at which I would think our
-        # queues are full). We should discuss that, unless you just agree!
-        self._event_queue.put(msg,
-                              block=True,
-                              timeout=60)
-        if async:
-            return result
-        else:
-            return result.get()
-    queue_fn.func = fn
-    return queue_fn
-
->>>>>>> 5174f332
 
 class Actor(object):
     """
@@ -391,9 +226,8 @@
             assert batch is not None, "_start_msg_batch() should return batch."
             results = []  # Will end up same length as batch.
             for msg in batch:
-                _log.debug("Message %s recd by %s from %s, queue length %d",
-                           msg, msg.recipient, msg.caller,
-                           self._event_queue.qsize())
+                _log.debug("Message %s recd by %s from %s",
+                           msg, msg.recipient, msg.caller)
                 self._current_msg = msg
                 try:
                     # Actually execute the per-message method and record its
@@ -475,8 +309,7 @@
 
         It is usually easier to build up a batch of changes to make in the
         @actor_event-decorated methods and then process them in
-        _post_process_msg_batch().
-        PLW: post_process_msg_batch does not exist? Probably _finish_msg_batch.
+        _finish_msg_batch().
 
         Intended to be overridden.  This implementation simply returns the
         input batch.
@@ -684,6 +517,15 @@
 
         _log.debug("Message %s sent by %s to %s",
                    msg, caller, self.name)
+        # TODO (PLW): I still think this should not block. We can ensure that
+        # it does not block trivially by setting the queue size to be 0, and
+        # that would surely have lower occupancy than creating a new greenlet
+        # every time we want to put a message onto the queue. I'm not really
+        # with the logic of why we would ever want to block as the queues get
+        # busy; not convinced it really does imply back pressure.
+        # Incidentally, queue length is 10, which is clearly incredibly low (I
+        # think 1000 is a way more plausible level at which I would think our
+        # queues are full). We should discuss that, unless you just agree!
         self._event_queue.put(msg,
                               block=True,
                               timeout=60)
