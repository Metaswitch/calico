# -*- coding: utf-8 -*-
# Copyright 2015 Metaswitch Networks
#
# Licensed under the Apache License, Version 2.0 (the "License");
# you may not use this file except in compliance with the License.
# You may obtain a copy of the License at
#
#     http://www.apache.org/licenses/LICENSE-2.0
#
# Unless required by applicable law or agreed to in writing, software
# distributed under the License is distributed on an "AS IS" BASIS,
# WITHOUT WARRANTIES OR CONDITIONS OF ANY KIND, either express or implied.
# See the License for the specific language governing permissions and
# limitations under the License.
"""
felix.fetcd
~~~~~~~~~~~~

Etcd polling functions.
"""
from etcd import EtcdException, EtcdClusterIdChanged
import etcd
import itertools
import json
import logging
import gevent
from types import StringTypes
from urllib3 import Timeout
from urllib3.exceptions import ReadTimeoutError

from calico import common
from calico.datamodel_v1 import (VERSION_DIR, READY_KEY, CONFIG_DIR,
                                 RULES_KEY_RE, TAGS_KEY_RE, ENDPOINT_KEY_RE,
                                 dir_for_per_host_config)
from calico.felix.actor import Actor, actor_message

_log = logging.getLogger(__name__)


RETRY_DELAY = 5


class ValidationFailed(Exception):
    pass


class EtcdWatcher(Actor):
    def __init__(self, config):
        super(EtcdWatcher, self).__init__()
        self.config = config
        self.client = None
        self.my_config_dir = None

    @actor_message()
    def load_config(self):
        _log.info("Waiting for etcd to be ready and for config to be present.")
        configured = False
        while not configured:
            self._reconnect()
            self.wait_for_ready()
            try:
                config_dict = self._load_config_dict()
            except (KeyError, EtcdException):
                _log.exception("Failed to read config.  Will retry.")
                gevent.sleep(RETRY_DELAY)
                continue

            self.config.update_config(config_dict)
            common.complete_logging(self.config.LOGFILE,
                                    self.config.LOGLEVFILE,
                                    self.config.LOGLEVSYS,
                                    self.config.LOGLEVSCR)
            configured = True
        self.my_config_dir = dir_for_per_host_config(self.config.HOSTNAME)

    @actor_message()
    def wait_for_ready(self):
        _log.info("Waiting for etcd to be ready...")
        ready = False
        while not ready:
            try:
                db_ready = self.client.read(READY_KEY,
                                            timeout=10).value
            except KeyError:
                _log.warn("Ready flag not present in etcd, waiting...")
                db_ready = "false"
            except EtcdException:
                _log.exception("Failed to retrieve ready flag from etcd, "
                               "waiting...")
                db_ready = "false"

            if db_ready == "true":
                _log.info("etcd is ready.")
                ready = True
            else:
                _log.info("etcd not ready.  Will retry.")
                gevent.sleep(RETRY_DELAY)
                continue

    def _reconnect(self):
        _log.info("(Re)connecting to etcd...")
        etcd_addr = self.config.ETCD_ADDR
        if ":" in etcd_addr:
            host, port = etcd_addr.split(":")
            port = int(port)
        else:
            host = etcd_addr
            port = 4001
        self.client = etcd.Client(host=host, port=port)

    @actor_message()
    def watch_etcd(self, update_splitter):
        """
        Loads the snapshot from etcd and then monitors etcd for changes.
        Posts events to the UpdateSplitter.

        :returns: Does not return.
        """
        while True:
            _log.info("Reconnecting and loading snapshot from etcd...")
            self._reconnect()
            self.wait_for_ready()

            # Load initial dump from etcd.  First just get all the endpoints
            # and profiles by id.  The response contains a generation ID
            # allowing us to then start polling for updates without missing
            # any.
            initial_dump = self.client.read(VERSION_DIR, recursive=True)
            _log.info("Loaded snapshot, parsing it...")
            rules_by_id = {}
            tags_by_id = {}
            endpoints_by_id = {}
            still_ready = False
            for child in initial_dump.children:
                profile_id, rules = parse_if_rules(child)
                if profile_id:
                    rules_by_id[profile_id] = rules
                    continue
                profile_id, tags = parse_if_tags(child)
                if profile_id:
                    tags_by_id[profile_id] = tags
                    continue
                endpoint_id, endpoint = parse_if_endpoint(self.config, child)
                if endpoint_id and endpoint:
                    endpoints_by_id[endpoint_id] = endpoint
                    continue

                # Double-check the flag hasn't changed since we read it before.
                if child.key == READY_KEY:
                    if child.value == "true":
                        still_ready = True
                    else:
                        _log.warning("Aborting resync because ready flag was"
                                     "unset since we read it.")
                        continue

            if not still_ready:
                _log.warn("Aborting resync; ready flag no longer present.")
                continue

            # Actually apply the snapshot. This does not return anything, but
            # just sends the relevant messages to the relevant threads to make
            # all the processing occur.
            _log.info("Snapshot parsed, passing to update splitter")
            update_splitter.apply_snapshot(rules_by_id,
                                           tags_by_id,
                                           endpoints_by_id,
                                           async=False)

            # These read only objects are no longer required, so tidy them up.
            del rules_by_id
            del tags_by_id
            del endpoints_by_id

            # On first call, the etcd_index seems to be the high-water mark
            # for the data returned whereas the modified index just tells us
            # when the key was modified.
            _log.info("Starting polling for updates from etcd.  Initial etcd "
                      "index: %s.", initial_dump.etcd_index)
            next_etcd_index = initial_dump.etcd_index + 1
            del initial_dump
            continue_polling = True
            while continue_polling:
                try:
                    _log.debug("About to wait for etcd update %s",
                               next_etcd_index)
                    response = self.client.read(VERSION_DIR,
                                                wait=True,
                                                waitIndex=next_etcd_index,
                                                recursive=True,
                                                timeout=Timeout(connect=10,
                                                                read=90),
                                                check_cluster_id=True)
                    _log.debug("etcd response: %r", response)
                except ReadTimeoutError:
                    # This is expected when we're doing a poll and nothing
                    # happened.
                    _log.debug("Read from etcd timed out, retrying.")
                    self._reconnect()
                    continue
                except EtcdClusterIdChanged:
                    _log.error("Etcd cluster ID changed, reconnecting for "
                               "full resync...")
                    continue_polling = False
                    continue
                except EtcdException as e:
                    # Sadly, python-etcd doesn't have a clean exception
                    # hierarchy; look at the message.  We only log the stack
                    # trace for errors we're not expecting to avoid copious
                    # log spam.
                    msg = (e.message or "unknown").lower()
                    if "no more machines" in msg:
                        # This error comes from python-etcd when it can't
                        # connect to any servers.  When we retry, it should
                        # reconnect.
                        # TODO: We should probably limit retries here and die
                        # That'd recover from errors caused by resource
                        # exhaustion/leaks.
                        _log.error("Connection to etcd failed, will retry.")
                    elif "requested index is outdated" in msg:
                        # Error from etcd itself, this is fatal for our event
                        # poll, we have to do a full resync.
                        _log.error("Fell too far behind current etcd index, "
                                   "triggering a full resync.")
                        continue_polling = False
                    else:
                        # Assume any other errors are fatal.
                        _log.exception("Unknown etcd error %r; doing resync.",
                                       e.message)
                        continue_polling = False
                    # TODO: should we do a backoff here?
                    gevent.sleep(1)
                    self._reconnect()
                    continue

                # Since we're polling on a subtree, we can't just increment
                # the index, we have to look at the modifiedIndex to spot if
                # we've skipped a lot of updates.
                next_etcd_index = max(next_etcd_index,
                                      response.modifiedIndex) + 1

                # TODO: regex parsing getting messy.
                profile_id, rules = parse_if_rules(response)
                if profile_id:
                    _log.info("Scheduling profile update %s", profile_id)
                    update_splitter.on_rules_update(profile_id, rules,
                                                    async=False)
                    continue
                profile_id, tags = parse_if_tags(response)
                if profile_id:
                    _log.info("Scheduling tags update %s", profile_id)
                    update_splitter.on_tags_update(profile_id, tags,
                                                   async=False)
                    continue
                endpoint_id, endpoint = parse_if_endpoint(self.config,
                                                          response)
                if endpoint_id:
                    _log.info("Scheduling endpoint update %s", endpoint_id)
                    update_splitter.on_endpoint_update(endpoint_id, endpoint,
                                                       async=False)
                    continue

                if response.key == READY_KEY:
                    if response.value != "true":
                        _log.warning("DB became unready, triggering a resync")
                        continue_polling = False
                    continue

                _log.debug("Response action: %s, key: %s",
                           response.action, response.key)
                if response.action not in ("set", "create"):
                    # FIXME: this check is over-broad.
                    # It's purpose is to catch deletions of whole directories
                    # or other operations that we're not expecting.
                    _log.warning("Unexpected action %s to %s; triggering "
                                 "resync.", response.action, response.key)
                    continue_polling = False
                if response.key.startswith(CONFIG_DIR):
                    _log.warning("Global config changed but we don't "
<<<<<<< HEAD
                                 "yet support dynamic config response: %s",
                                 response)
                if response.key.startswith(self.my_config_prefix):
=======
                                 "yet support dynamic config key=%s",
                                 response.key)
                    continue_polling = False
                if response.key.startswith(self.my_config_dir):
>>>>>>> fd7de49f
                    _log.warning("Config for this felix changed but we don't "
                                 "yet support dynamic config response: %s",
                                 response)

    def _load_config_dict(self):
        """
        Load configuration detail for this host from etcd.
        :returns: a dictionary of key to parameters
        :raises EtcdException: if a read from etcd fails and we may fall out of
                sync.
        """
        config_dict = {}

        # Load initial dump from etcd.  First just get all the endpoints and
        # profiles by id.  The response contains a generation ID allowing us
        # to then start polling for updates without missing any.
        global_cfg = self.client.read(CONFIG_DIR)
        configs = [global_cfg]
        try:
            host_cfg = self.client.read(self.my_config_dir)
        except KeyError:
            _log.info("No configuration overrides for this node")
        else:
            configs.append(host_cfg)

        for child in itertools.chain(*[cfg.children for cfg in configs]):
            _log.info("Config parameter: %s=%s", child.key, str(child.value))
            key = child.key.rsplit("/").pop()
            value = str(child.value)
            config_dict[key] = value

        return config_dict

# Intern JSON keys as we load them to reduce occupancy.
def intern_dict(d):
    return dict((intern(str(k)), v) for k, v in d.iteritems())
json_decoder = json.JSONDecoder(object_hook=intern_dict)


def parse_if_endpoint(config, etcd_node):
    m = ENDPOINT_KEY_RE.match(etcd_node.key)
    if m:
        # Got an endpoint.
        endpoint_id = m.group("endpoint_id")
        if etcd_node.action == "delete":
            endpoint = None
            _log.debug("Found deleted endpoint %s", endpoint_id)
        else:
            hostname = m.group("hostname")
            endpoint = json_decoder.decode(etcd_node.value)
            try:
                validate_endpoint(config, endpoint)
            except ValidationFailed as e:
                _log.warning("Validation failed for endpoint %s, treating as "
                             "missing: %s", endpoint_id, e.message)
                return endpoint_id, None
            endpoint["host"] = hostname
            endpoint["id"] = endpoint_id
            _log.debug("Found endpoint : %s", endpoint)
        return endpoint_id, endpoint
    return None, None


def validate_endpoint(config, endpoint):
    """
    Ensures that the supplied endpoint is valid. Once this routine has returned
    successfully, we know that all required fields are present and have valid
    values.

    :param config: configuration structure
    :param endpoint: endpoint dictionary as read from etcd
    :raises ValidationFailed
    """
    issues = []

    if not isinstance(endpoint, dict):
        raise ValidationFailed("Expected endpoint to be a dict.")

    if "state" not in endpoint:
        issues.append("Missing 'state' field.")
    elif endpoint["state"] not in ("active", "inactive"):
        issues.append("Expected 'state' to be one of active/inactive.")

    for field in ["name", "mac", "profile_id"]:
        if field not in endpoint:
            issues.append("Missing '%s' field." % field)
        elif not isinstance(endpoint[field], StringTypes):
            issues.append("Expected '%s' to be a string; got %r." %
                          (field, endpoint[field]))

    if "name" in endpoint:
        if not endpoint["name"].startswith(config.IFACE_PREFIX):
            issues.append("Interface %r does not start with %r." %
                          (endpoint["name"], config.IFACE_PREFIX))

    for version in (4, 6):
        nets = "ipv%d_nets" % version
        if nets not in endpoint:
            issues.append("Missing network %s." % nets)
        else:
            for ip in endpoint.get(nets, []):
                if not common.validate_cidr(ip, version):
                    issues.append("IP address %r is not a valid IPv%d CIDR." %
                                  (ip, version))
                    break

        gw_key = "ipv%d_gateway" % version
        try:
            gw_str = endpoint[gw_key]
            if gw_str is not None and not common.validate_ip_addr(gw_str,
                                                                  version):
                issues.append("%s is not a valid IPv%d gateway address." %
                              (gw_key, version))
        except KeyError:
            pass

    if issues:
        raise ValidationFailed(" ".join(issues))


def parse_if_rules(etcd_node):
    m = RULES_KEY_RE.match(etcd_node.key)
    if m:
        # Got some rules.
        profile_id = m.group("profile_id")
        if etcd_node.action == "delete":
            rules = None
        else:
            rules = json_decoder.decode(etcd_node.value)
            rules["id"] = profile_id
            try:
                validate_rules(rules)
            except ValidationFailed:
                _log.exception("Validation failed for profile %s rules: %s",
                               profile_id, rules)
                return profile_id, None

        _log.debug("Found rules for profile %s : %s", profile_id, rules)

        return profile_id, rules
    return None, None


def validate_rules(rules):
    """
    Ensures that the supplied rules are valid. Once this routine has returned
    successfully, we know that all required fields are present and have valid
    values.

    :param rules: rules list as read from etcd
    :raises ValidationFailed
    """
    issues = []

    if not isinstance(rules, dict):
        raise ValidationFailed("Expected rules to be a dict.")

    for dirn in ("inbound_rules", "outbound_rules"):
        if dirn not in rules:
            issues.append("No %s in rules." % dirn)
            continue

        if not isinstance(rules[dirn], list):
            issues.append("Expected rules[%s] to be a dict." % dirn)
            continue

        for rule in rules[dirn]:
            # Absolutely all fields are optional, but some have valid and
            # invalid values.
            protocol = rule.get('protocol')
            if (protocol is not None and
                not protocol in [ "tcp", "udp", "icmp", "icmpv6" ]):
                    issues.append("Invalid protocol in rule %s." % rule)

            ip_version = rule.get('ip_version')
            if (ip_version is not None and
                not ip_version in [ 4, 6 ]):
                # Bad IP version prevents further validation
                issues.append("Invalid ip_version in rule %s." % rule)
                continue

            if ip_version == 4 and protocol == "icmpv6":
                issues.append("Using icmpv6 with IPv4 in rule %s." % rule)
            if ip_version == 6 and protocol == "icmp":
                issues.append("Using icmp with IPv6 in rule %s." % rule)

            # TODO: Validate that src_tag and dst_tag contain only valid characters.

            for key in ("src_net", "dst_net"):
                network = rule.get(key)
                if (network is not None and
                    not common.validate_cidr(rule[key], ip_version)):
                    issues.append("Invalid CIDR (version %s) in rule %s." %
                                  (ip_version, rule))

            for key in ("src_ports", "dst_ports"):
                ports = rule.get(key)
                if (ports is not None and
                    not isinstance(ports, list)):
                    issues.append("Expected ports to be a list in rule %s."
                                  % rule)
                    continue

                if ports is not None:
                    for port in ports:
                        error = validate_rule_port(port)
                        if error:
                            issues.append("Invalid port %s (%s) in rule %s." %
                                          (port, error, rule))

            action = rule.get('action')
            if (action is not None and
                    action not in ("allow", "deny")):
                issues.append("Invalid action in rule %s." % rule)

            icmp_type = rule.get('icmp_type')
            #TODO: firewall the icmp_type too

    if issues:
        raise ValidationFailed(" ".join(issues))


def validate_rule_port(port):
    """
    Validates that any value in a port list really is valid.
    Valid values are an integer port, or a string range separated by a colon.

    :param port: the port, which is validated for type
    :returns: None or an error string if invalid
    """
    if isinstance(port, int):
        if port < 1 or port > 65535:
            return "integer out of range"
        return None

    # If not an integer, must be format N:M, i.e. a port range.
    try:
        fields = port.split(":")
    except AttributeError:
        return "neither integer nor string"

    if not len(fields) == 2:
        return "range unparseable"

    try:
        start = int(fields.pop(0))
        end = int(fields.pop(0))
    except ValueError:
        return "range invalid"

    if start >= end or start < 1 or end > 65535:
        return "range invalid"

    return None


def parse_if_tags(etcd_node):
    m = TAGS_KEY_RE.match(etcd_node.key)
    if m:
        # Got some tags.
        profile_id = m.group("profile_id")
        if etcd_node.action == "delete":
            tags = None
        else:
            tags = json_decoder.decode(etcd_node.value)
            try:
                validate_tags(tags)
            except ValidationFailed:
                _log.exception("Validation failed for profile %s tags : %s",
                               profile_id, tags)
                return profile_id, None

        _log.debug("Found tags for profile %s : %s", profile_id, tags)

        return profile_id, tags
    return None, None


def validate_tags(tags):
    """
    Ensures that the supplied tags are valid. Once this routine has returned
    successfully, we know that all required fields are present and have valid
    values.

    :param tags: tag set as read from etcd
    :raises ValidationFailed
    """
    issues = []

    if not isinstance(tags, list):
        issues.append("Expected tags to be a list.")
    else:
        for tag in tags:
            if not isinstance(tag, StringTypes):
                issues.append("Expected tag '%s' to be a string." % tag)
                break

    if issues:
        raise ValidationFailed(" ".join(issues))<|MERGE_RESOLUTION|>--- conflicted
+++ resolved
@@ -277,16 +277,9 @@
                     continue_polling = False
                 if response.key.startswith(CONFIG_DIR):
                     _log.warning("Global config changed but we don't "
-<<<<<<< HEAD
                                  "yet support dynamic config response: %s",
                                  response)
-                if response.key.startswith(self.my_config_prefix):
-=======
-                                 "yet support dynamic config key=%s",
-                                 response.key)
-                    continue_polling = False
                 if response.key.startswith(self.my_config_dir):
->>>>>>> fd7de49f
                     _log.warning("Config for this felix changed but we don't "
                                  "yet support dynamic config response: %s",
                                  response)
