--- conflicted
+++ resolved
@@ -1,189 +1,185 @@
-# -*- coding: utf-8 -*-
-# Copyright 2014, 2015 Metaswitch Networks
-#
-# Licensed under the Apache License, Version 2.0 (the "License");
-# you may not use this file except in compliance with the License.
-# You may obtain a copy of the License at
-#
-#     http://www.apache.org/licenses/LICENSE-2.0
-#
-# Unless required by applicable law or agreed to in writing, software
-# distributed under the License is distributed on an "AS IS" BASIS,
-# WITHOUT WARRANTIES OR CONDITIONS OF ANY KIND, either express or implied.
-# See the License for the specific language governing permissions and
-# limitations under the License.
-"""
-felix.test.test_etcd_api
-~~~~~~~~~~~
-
-Top level tests for EtcdAPI.
-"""
-import json
-import logging
-import socket
-import gevent
-from etcd import EtcdException
-from mock import Mock, call, patch
-from calico.datamodel_v1 import key_for_status, key_for_uptime
-from calico.felix.fetcd import EtcdAPI
-from calico.felix.test.base import BaseTestCase
-
-
-_log = logging.getLogger(__name__)
-
-def sleep_speed_up():
-    '''
-    To make testing (e.g. continuous status reporting test) more convenient,
-    we speed up sleeping.
-    '''
-    _oldsleep = gevent.sleep
-    def _newsleep(duration):
-        _oldsleep(duration * 0.01)
-    gevent.sleep = _newsleep
-
-class TestEtcdAPI(BaseTestCase):
-    def setUp(self):
-        super(TestEtcdAPI, self).setUp()
-        self.m_config = Mock()
-        self.m_config.IFACE_PREFIX = "tap"
-        self.m_config.ETCD_ADDR = "localhost:4001"
-        self.m_config.HOSTNAME = socket.gethostname()
-        self.m_config.RESYNC_INTERVAL = 0
-        self.m_config.REPORTING_INTERVAL_SECS = 0
-        self.m_config.REPORTING_TTL_SECS = 0
-
-    @patch('calico.felix.fetcd.EtcdAPI.write_to_etcd')
-    @patch('calico.felix.fetcd._EtcdWatcher')
-    @patch('calico.felix.fetcd.etcd')
-    def finish_setup(self, m_etcd, m_EtcdWatcher, m_write_to_etcd, **kwargs):
-        # Set configuration attributes and start etcd_api
-        for key, value in kwargs.iteritems():
-            setattr(self.m_config, key, value)
-
-        self.m_hosts_ipset = Mock()
-        self.etcd_api = EtcdAPI(self.m_config, self.m_hosts_ipset)
-
-        self.etcd_api.write_to_etcd = Mock()
-
-    def run_actor_loop(self):
-        self.etcd_api._step()
-
-    def test_write_to_etcd_actor_message(self):
-        """
-        Test write_to_etcd actor message calls client.write
-        """
-        self.m_hosts_ipset = Mock()
-        self.etcd_api = EtcdAPI(self.m_config, self.m_hosts_ipset)
-
-        with patch.object(self.etcd_api.client, 'write'):
-            self.etcd_api.write_to_etcd('key', 'value', async=True)
-            self.run_actor_loop()
-            self.assertTrue(self.etcd_api.client.write.called)
-
-    def test_update_felix_status_disabled(self):
-        """
-        Test reporting is disabled for reporting interval 0
-        """
-        self.finish_setup()
-        # We call gevent.sleep so that _status_reporting thread is executed -
-        # since no interval and ttl is given, _status_reporting thread returns
-        # instead of writing to etcd.
-        gevent.sleep(1)
-        self.assertFalse(self.etcd_api.write_to_etcd.called)
-
-    def test_update_felix_status_single(self):
-        """
-        Test felix status is updated
-        """
-        self.finish_setup(REPORTING_INTERVAL_SECS=15,
-                          REPORTING_TTL_SECS=37)
-
-        hostname = self.etcd_api._config.HOSTNAME
-        status_key = key_for_status(hostname)
-        uptime_key = key_for_uptime(hostname)
-        ttl = self.etcd_api._config.REPORTING_TTL_SECS
-
-        # We call gevent.sleep so that _status_reporting thread is executed
-        gevent.sleep(1)
-
-        status_call = call(status_key, TestIfStatus(), async=True)
-        uptime_call = call(uptime_key, TestIfUptime(), ttl=ttl, async=True)
-        self.etcd_api.write_to_etcd.assert_has_calls([status_call,
-                                                      uptime_call])
-
-    def test_update_felix_status_continuous(self):
-        """
-        Test felix status is being continuously updated
-        """
-        #sleep_speed_up()
-        self.finish_setup(REPORTING_INTERVAL_SECS=5,
-                          REPORTING_TTL_SECS=17)
-        hostname = self.etcd_api._config.HOSTNAME
-        status_key = key_for_status(hostname)
-        uptime_key = key_for_uptime(hostname)
-        ttl = self.etcd_api._config.REPORTING_TTL_SECS
-
-        status_call = call(status_key, TestIfStatus(), async=True)
-        uptime_call = call(uptime_key, TestIfUptime(), ttl=ttl, async=True)
-
-        last_status_call = None
-        for update in range(75):
-            sleep_speed_up()
-            gevent.sleep(5)
-            # Check that both uptime and status were updated
-            self.etcd_api.write_to_etcd.assert_has_calls([status_call, uptime_call])
-            # Update last_status_call and reset write_to_etcd calls
-            last_status_call = self.etcd_api.write_to_etcd.mock_calls[0]
-            self.etcd_api.write_to_etcd.reset_mock()
-
-    @patch('calico.felix.fetcd._reconnect')
-    def test_update_felix_status_reconnects_on_etcd_exception(self, _reconnect):
-        """
-        Test felix status handles exceptions
-        """
-        self.finish_setup(REPORTING_INTERVAL_SECS=4,
-                          REPORTING_TTL_SECS=12)
-        self.etcd_api.write_to_etcd = Mock(side_effect=EtcdException)
-
-        gevent.sleep(1)
-
-        self.assertTrue(_reconnect.called)
-
-
-class TestIfStatus(object):
-    """
-    Used to check whether status has JSON format and contains expected
-    attributes, whis are:
-    - timestamp in ISO 8601 Zulu format
-    """
-    def __eq__(self, other):
-        import re
-        timestamp_regex = re.compile('.*"status_time": "\d{4}-\d{2}-\d{2}T\d{2}:\d{2}:\d{2}Z?".*')
-        has_timestamp =  timestamp_regex.match(str(other)) is not None
-        return is_json(other) and has_timestamp
-    def __repr__(self):
-        return '%s()' % self.__class__.__name__
-
-class TestIfUptime(object):
-    """
-    Used to check whether uptime has correct format (i.e. whether it is
-    non-negative integer)
-    """
-    def __eq__(self, other):
-        is_int = type(other) == int
-        is_non_negative = other >= 0
-        return is_int and is_non_negative
-    def __repr__(self):
-<<<<<<< HEAD
-        return '%s()' % self.__class__.__name__
-
-def is_json(object):
-  try:
-    json.loads(object)
-  except ValueError, e:
-    return False
-  return True
-=======
-        return '%s()' % self.__class__.__name__
-
->>>>>>> b6b34a94
+# -*- coding: utf-8 -*-
+# Copyright 2014, 2015 Metaswitch Networks
+#
+# Licensed under the Apache License, Version 2.0 (the "License");
+# you may not use this file except in compliance with the License.
+# You may obtain a copy of the License at
+#
+#     http://www.apache.org/licenses/LICENSE-2.0
+#
+# Unless required by applicable law or agreed to in writing, software
+# distributed under the License is distributed on an "AS IS" BASIS,
+# WITHOUT WARRANTIES OR CONDITIONS OF ANY KIND, either express or implied.
+# See the License for the specific language governing permissions and
+# limitations under the License.
+"""
+felix.test.test_etcd_api
+~~~~~~~~~~~
+
+Top level tests for EtcdAPI.
+"""
+import json
+import logging
+import socket
+import gevent
+from etcd import EtcdException
+from mock import Mock, call, patch
+from calico.datamodel_v1 import key_for_status, key_for_uptime
+from calico.felix.fetcd import EtcdAPI
+from calico.felix.test.base import BaseTestCase
+
+
+_log = logging.getLogger(__name__)
+
+def sleep_speed_up():
+    '''
+    To make testing (e.g. continuous status reporting test) more convenient,
+    we speed up sleeping.
+    '''
+    _oldsleep = gevent.sleep
+    def _newsleep(duration):
+        _oldsleep(duration * 0.01)
+    gevent.sleep = _newsleep
+
+class TestEtcdAPI(BaseTestCase):
+    def setUp(self):
+        super(TestEtcdAPI, self).setUp()
+        self.m_config = Mock()
+        self.m_config.IFACE_PREFIX = "tap"
+        self.m_config.ETCD_ADDR = "localhost:4001"
+        self.m_config.HOSTNAME = socket.gethostname()
+        self.m_config.RESYNC_INTERVAL = 0
+        self.m_config.REPORTING_INTERVAL_SECS = 0
+        self.m_config.REPORTING_TTL_SECS = 0
+
+    @patch('calico.felix.fetcd.EtcdAPI.write_to_etcd')
+    @patch('calico.felix.fetcd._EtcdWatcher')
+    @patch('calico.felix.fetcd.etcd')
+    def finish_setup(self, m_etcd, m_EtcdWatcher, m_write_to_etcd, **kwargs):
+        # Set configuration attributes and start etcd_api
+        for key, value in kwargs.iteritems():
+            setattr(self.m_config, key, value)
+
+        self.m_hosts_ipset = Mock()
+        self.etcd_api = EtcdAPI(self.m_config, self.m_hosts_ipset)
+
+        self.etcd_api.write_to_etcd = Mock()
+
+    def run_actor_loop(self):
+        self.etcd_api._step()
+
+    def test_write_to_etcd_actor_message(self):
+        """
+        Test write_to_etcd actor message calls client.write
+        """
+        self.m_hosts_ipset = Mock()
+        self.etcd_api = EtcdAPI(self.m_config, self.m_hosts_ipset)
+
+        with patch.object(self.etcd_api.client, 'write'):
+            self.etcd_api.write_to_etcd('key', 'value', async=True)
+            self.run_actor_loop()
+            self.assertTrue(self.etcd_api.client.write.called)
+
+    def test_update_felix_status_disabled(self):
+        """
+        Test reporting is disabled for reporting interval 0
+        """
+        self.finish_setup()
+        # We call gevent.sleep so that _status_reporting thread is executed -
+        # since no interval and ttl is given, _status_reporting thread returns
+        # instead of writing to etcd.
+        gevent.sleep(1)
+        self.assertFalse(self.etcd_api.write_to_etcd.called)
+
+    def test_update_felix_status_single(self):
+        """
+        Test felix status is updated
+        """
+        self.finish_setup(REPORTING_INTERVAL_SECS=15,
+                          REPORTING_TTL_SECS=37)
+
+        hostname = self.etcd_api._config.HOSTNAME
+        status_key = key_for_status(hostname)
+        uptime_key = key_for_uptime(hostname)
+        ttl = self.etcd_api._config.REPORTING_TTL_SECS
+
+        # We call gevent.sleep so that _status_reporting thread is executed
+        gevent.sleep(1)
+
+        status_call = call(status_key, TestIfStatus(), async=True)
+        uptime_call = call(uptime_key, TestIfUptime(), ttl=ttl, async=True)
+        self.etcd_api.write_to_etcd.assert_has_calls([status_call,
+                                                      uptime_call])
+
+    def test_update_felix_status_continuous(self):
+        """
+        Test felix status is being continuously updated
+        """
+        #sleep_speed_up()
+        self.finish_setup(REPORTING_INTERVAL_SECS=5,
+                          REPORTING_TTL_SECS=17)
+        hostname = self.etcd_api._config.HOSTNAME
+        status_key = key_for_status(hostname)
+        uptime_key = key_for_uptime(hostname)
+        ttl = self.etcd_api._config.REPORTING_TTL_SECS
+
+        status_call = call(status_key, TestIfStatus(), async=True)
+        uptime_call = call(uptime_key, TestIfUptime(), ttl=ttl, async=True)
+
+        last_status_call = None
+        for update in range(75):
+            sleep_speed_up()
+            gevent.sleep(5)
+            # Check that both uptime and status were updated
+            self.etcd_api.write_to_etcd.assert_has_calls([status_call, uptime_call])
+            # Update last_status_call and reset write_to_etcd calls
+            last_status_call = self.etcd_api.write_to_etcd.mock_calls[0]
+            self.etcd_api.write_to_etcd.reset_mock()
+
+    @patch('calico.felix.fetcd._reconnect')
+    def test_update_felix_status_reconnects_on_etcd_exception(self, _reconnect):
+        """
+        Test felix status handles exceptions
+        """
+        self.finish_setup(REPORTING_INTERVAL_SECS=4,
+                          REPORTING_TTL_SECS=12)
+        self.etcd_api.write_to_etcd = Mock(side_effect=EtcdException)
+
+        gevent.sleep(1)
+
+        self.assertTrue(_reconnect.called)
+
+
+class TestIfStatus(object):
+    """
+    Used to check whether status has JSON format and contains expected
+    attributes, whis are:
+    - timestamp in ISO 8601 Zulu format
+    """
+    def __eq__(self, other):
+        import re
+        timestamp_regex = re.compile('.*"status_time": "\d{4}-\d{2}-\d{2}T\d{2}:\d{2}:\d{2}Z?".*')
+        has_timestamp =  timestamp_regex.match(str(other)) is not None
+        return is_json(other) and has_timestamp
+    def __repr__(self):
+        return '%s()' % self.__class__.__name__
+
+class TestIfUptime(object):
+    """
+    Used to check whether uptime has correct format (i.e. whether it is
+    non-negative integer)
+    """
+    def __eq__(self, other):
+        is_int = type(other) == int
+        is_non_negative = other >= 0
+        return is_int and is_non_negative
+    def __repr__(self):
+        return '%s()' % self.__class__.__name__
+
+def is_json(object):
+  try:
+    json.loads(object)
+  except ValueError, e:
+    return False
+  return True
+