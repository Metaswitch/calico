# Copyright (c) Metaswitch Networks 2015. All rights reserved.
import json

import logging
from etcd import EtcdResult
from gevent.event import Event
from mock import Mock, call, patch, ANY
from calico.datamodel_v1 import EndpointId
<<<<<<< HEAD
from calico.felix.fetcd import _EtcdWatcher, ResyncRequired
=======
from calico.felix.config import Config
from calico.felix.ipsets import IpsetActor
from calico.felix.fetcd import _EtcdWatcher, ResyncRequired, EtcdAPI
>>>>>>> 9d03d77a
from calico.felix.splitter import UpdateSplitter
from calico.felix.test.base import BaseTestCase

_log = logging.getLogger(__name__)


VALID_ENDPOINT = {
    "state": "active",
    "name": "tap1234",
    "mac": "aa:bb:cc:dd:ee:ff",
    "profile_ids": ["prof1"],
    "ipv4_nets": [
        "10.0.0.1/32",
    ],
    "ipv6_nets": [
        "dead::beef/128"
    ]
}
ENDPOINT_STR = json.dumps(VALID_ENDPOINT)

RULES = {
    "inbound_rules": [],
    "outbound_rules": [],
}
RULES_STR = json.dumps(RULES)

TAGS = ["a", "b"]
TAGS_STR = json.dumps(TAGS)


class TestEtcdAPI(BaseTestCase):

    @patch("calico.felix.fetcd._EtcdWatcher", autospec=True)
    @patch("gevent.spawn", autospec=True)
    def test_create(self, m_spawn, m_etcd_watcher):
        m_config = Mock(spec=Config)
        m_hosts_ipset = Mock(spec=IpsetActor)
        api = EtcdAPI(m_config, m_hosts_ipset)
        m_etcd_watcher.assert_has_calls([
            call(m_config, m_hosts_ipset).link(api._on_worker_died),
            call(m_config, m_hosts_ipset).start(),
        ])
        m_spawn.assert_has_calls([
            call(api._periodically_resync),
            call(api._periodically_resync).link_exception(api._on_worker_died)
        ])

    @patch("calico.felix.fetcd._EtcdWatcher", autospec=True)
    @patch("gevent.spawn", autospec=True)
    @patch("gevent.sleep", autospec=True)
    def test_periodic_resync_mainline(self, m_sleep, m_spawn, m_etcd_watcher):
        m_configured = Mock(spec=Event)
        m_etcd_watcher.return_value.configured = m_configured
        m_config = Mock(spec=Config)
        m_hosts_ipset = Mock(spec=IpsetActor)
        api = EtcdAPI(m_config, m_hosts_ipset)
        m_config.RESYNC_INTERVAL = 10
        with patch.object(api, "force_resync") as m_force_resync:
            m_force_resync.side_effect = ExpectedException()
            self.assertRaises(ExpectedException, api._periodically_resync)
        m_configured.wait.assert_called_once_with()
        m_sleep.assert_called_once_with(ANY)
        sleep_time = m_sleep.call_args[0][0]
        self.assertTrue(sleep_time >= 10)
        self.assertTrue(sleep_time <= 12)

    @patch("calico.felix.fetcd._EtcdWatcher", autospec=True)
    @patch("gevent.spawn", autospec=True)
    @patch("gevent.sleep", autospec=True)
    def test_periodic_resync_disabled(self, m_sleep, m_spawn, m_etcd_watcher):
        m_etcd_watcher.return_value.configured = Mock(spec=Event)
        m_config = Mock(spec=Config)
        m_hosts_ipset = Mock(spec=IpsetActor)
        api = EtcdAPI(m_config, m_hosts_ipset)
        m_config.RESYNC_INTERVAL = 0
        with patch.object(api, "force_resync") as m_force_resync:
            m_force_resync.side_effect = Exception()
            api._periodically_resync()

    @patch("calico.felix.fetcd._EtcdWatcher", autospec=True)
    @patch("gevent.spawn", autospec=True)
    def test_force_resync(self, m_spawn, m_etcd_watcher):
        m_config = Mock(spec=Config)
        m_hosts_ipset = Mock(spec=IpsetActor)
        api = EtcdAPI(m_config, m_hosts_ipset)
        api.force_resync(async=True)
        self.step_actor(api)
        self.assertTrue(m_etcd_watcher.return_value.resync_after_current_poll)


class ExpectedException(Exception):
    pass


class TestExcdWatcher(BaseTestCase):

    def setUp(self):
        super(TestExcdWatcher, self).setUp()
<<<<<<< HEAD
        m_config = Mock()
        m_config.IFACE_PREFIX = "tap"
        self.watcher = _EtcdWatcher(m_config)
=======
        self.m_config = Mock()
        self.m_config.IFACE_PREFIX = "tap"
        self.m_hosts_ipset = Mock(spec=IpsetActor)
        self.watcher = _EtcdWatcher(self.m_config, self.m_hosts_ipset)
>>>>>>> 9d03d77a
        self.m_splitter = Mock(spec=UpdateSplitter)
        self.watcher.splitter = self.m_splitter

    def test_resync_flag(self):
        self.watcher.resync_after_current_poll = True
        self.assertRaises(ResyncRequired, self.watcher._wait_for_etcd_event)
        self.assertFalse(self.watcher.resync_after_current_poll)

    def test_ready_flag_set(self):
        self.dispatch("/calico/v1/Ready", "set", value="true")
        self.assertRaises(ResyncRequired, self.dispatch,
                          "/calico/v1/Ready", "set", value="false")
        self.assertRaises(ResyncRequired, self.dispatch,
                          "/calico/v1/Ready", "set", value="foo")

    def test_endpoint_set(self):
        self.dispatch("/calico/v1/host/h1/workload/o1/w1/endpoint/e1",
                      "set", value=ENDPOINT_STR)
        self.m_splitter.on_endpoint_update.assert_called_once_with(
            EndpointId("h1", "o1", "w1", "e1"),
            VALID_ENDPOINT,
            async=True,
        )

    def test_endpoint_set_bad_json(self):
        self.dispatch("/calico/v1/host/h1/workload/o1/w1/endpoint/e1",
                      "set", value="{")
        self.m_splitter.on_endpoint_update.assert_called_once_with(
            EndpointId("h1", "o1", "w1", "e1"),
            None,
            async=True,
        )

    def test_endpoint_set_invalid(self):
        self.dispatch("/calico/v1/host/h1/workload/o1/w1/endpoint/e1",
                      "set", value="{}")
        self.m_splitter.on_endpoint_update.assert_called_once_with(
            EndpointId("h1", "o1", "w1", "e1"),
            None,
            async=True,
        )

    def test_parent_dir_delete(self):
        """
        Test that deletions of parent directories of endpoints are
        correctly handled.
        """
        # This additional  endpoint should be ignored by the deletes below.
        self.dispatch("/calico/v1/host/h2/workload/o1/w2/endpoint/e2",
                      "set", value=ENDPOINT_STR)
        for path in ["/calico/v1/host/h1",
                     "/calico/v1/host/h1/workload",
                     "/calico/v1/host/h1/workload/o1",
                     "/calico/v1/host/h1/workload/o1/w1",
                     "/calico/v1/host/h1/workload/o1/w1/endpoint"]:
            # Create endpoints in the cache.
            self.dispatch("/calico/v1/host/h1/workload/o1/w1/endpoint/e1",
                          "set", value=ENDPOINT_STR)
            self.dispatch("/calico/v1/host/h1/workload/o1/w1/endpoint/e2",
                          "set", value=ENDPOINT_STR)
            # This endpoint should not get cleaned up if only workload w1 is
            # deleted...
            self.dispatch("/calico/v1/host/h1/workload/o1/w3/endpoint/e3",
                          "set", value=ENDPOINT_STR)

            self.assertEqual(self.watcher.endpoint_ids_per_host, {
                "h1": set([EndpointId("h1", "o1", "w1", "e1"),
                           EndpointId("h1", "o1", "w1", "e2"),
                           EndpointId("h1", "o1", "w3", "e3")]),
                "h2": set([EndpointId("h2", "o1", "w2", "e2")]),
            })
            self.m_splitter.on_endpoint_update.reset_mock()
            # Delete one of its parent dirs, should delete the endpoint.
            self.dispatch(path, "delete")
            exp_calls = [
                call(EndpointId("h1", "o1", "w1", "e1"), None, async=True),
                call(EndpointId("h1", "o1", "w1", "e2"), None, async=True),
            ]
            if path < "/calico/v1/host/h1/workload/o1/w1":
                # Should also delete workload w3.
                exp_calls.append(call(EndpointId("h1", "o1", "w3", "e3"),
                                      None, async=True))
            self.m_splitter.on_endpoint_update.assert_has_calls(exp_calls,
                                                                any_order=True)
            # Cache should be cleaned up.
            exp_cache = {"h2": set([EndpointId("h2", "o1", "w2", "e2")])}
            if path >= "/calico/v1/host/h1/workload/o1/w1":
                # Should not have deleted workload w3.  Add it in.
                exp_cache["h1"] = set([EndpointId("h1", "o1", "w3", "e3")])
            self.assertEqual(self.watcher.endpoint_ids_per_host, exp_cache)

            # Then simulate another delete, should have no effect.
            self.m_splitter.on_endpoint_update.reset_mock()
            self.dispatch(path, "delete")
            self.assertFalse(self.m_splitter.on_endpoint_update.called)

    def test_rules_set(self):
        self.dispatch("/calico/v1/policy/profile/prof1/rules", "set",
                      value=RULES_STR)
        self.m_splitter.on_rules_update.assert_called_once_with("prof1",
                                                                RULES,
                                                                async=True)

    def test_rules_set_bad_json(self):
        self.dispatch("/calico/v1/policy/profile/prof1/rules", "set",
                      value="{")
        self.m_splitter.on_rules_update.assert_called_once_with("prof1",
                                                                None,
                                                                async=True)

    def test_rules_set_invalid(self):
        self.dispatch("/calico/v1/policy/profile/prof1/rules", "set",
                      value='{}')
        self.m_splitter.on_rules_update.assert_called_once_with("prof1",
                                                                None,
                                                                async=True)

    def test_tags_set(self):
        self.dispatch("/calico/v1/policy/profile/prof1/tags", "set",
                      value=TAGS_STR)
        self.m_splitter.on_tags_update.assert_called_once_with("prof1",
                                                               TAGS,
                                                               async=True)

    def test_tags_set_bad_json(self):
        self.dispatch("/calico/v1/policy/profile/prof1/tags", "set",
                      value="{")
        self.m_splitter.on_tags_update.assert_called_once_with("prof1",
                                                               None,
                                                               async=True)

    def test_tags_set_invalid(self):
        self.dispatch("/calico/v1/policy/profile/prof1/tags", "set",
                      value="[{}]")
        self.m_splitter.on_tags_update.assert_called_once_with("prof1",
                                                               None,
                                                               async=True)

    def test_dispatch_delete_resync(self):
        """
        Test dispatcher is correctly configured to trigger resync for
        expected paths.
        """
        for key in ["/calico/v1",
                    "/calico/v1/host",
                    "/calico/v1/policy",
                    "/calico/v1/policy/profile",
                    "/calico/v1/config",
                    "/calico/v1/Ready",]:
            self.assertRaises(ResyncRequired, self.dispatch, key, "delete")

    def test_per_profile_del(self):
        """
        Test profile deletion triggers deletion for tags and rules.
        """
        self.dispatch("/calico/v1/policy/profile/profA", action="delete")
        self.m_splitter.on_tags_update.assert_called_once_with("profA", None,
                                                               async=True)
        self.m_splitter.on_rules_update.assert_called_once_with("profA", None,
                                                                async=True)

    def test_tags_del(self):
        """
        Test tag-only deletion.
        """
        self.dispatch("/calico/v1/policy/profile/profA/tags", action="delete")
        self.m_splitter.on_tags_update.assert_called_once_with("profA", None,
                                                               async=True)
        self.assertFalse(self.m_splitter.on_rules_update.called)

    def test_rules_del(self):
        """
        Test rules-only deletion.
        """
        self.dispatch("/calico/v1/policy/profile/profA/rules", action="delete")
        self.m_splitter.on_rules_update.assert_called_once_with("profA", None,
                                                                async=True)
        self.assertFalse(self.m_splitter.on_tags_update.called)

    def test_endpoint_del(self):
        """
        Test endpoint-only deletion.
        """
        self.dispatch("/calico/v1/host/h1/workload/o1/w1/endpoint/e1",
                      action="delete")
        self.m_splitter.on_endpoint_update.assert_called_once_with(
            EndpointId("h1", "o1", "w1", "e1"),
            None,
            async=True,
        )

    def test_host_ip_set(self):
        """
        Test set for the IP of a host.
        """
        self.dispatch("/calico/v1/host/foo/bird_ip",
                      action="set", value="10.0.0.1")
        self.m_hosts_ipset.replace_members.assert_called_once_with(
            ["10.0.0.1"],
            async=True,
        )

    def test_host_ip_ipip_disabled(self):
        """
        Test set for the IP of a host.
        """
        self.m_config.IP_IN_IP_ENABLED = False
        self.dispatch("/calico/v1/host/foo/bird_ip",
                      action="set", value="10.0.0.1")
        self.assertFalse(self.m_hosts_ipset.replace_members.called)
        self.dispatch("/calico/v1/host/foo/bird_ip",
                      action="delete")
        self.assertFalse(self.m_hosts_ipset.replace_members.called)

    def test_host_ip_del(self):
        """
        Test set for the IP of a host.
        """
        self.dispatch("/calico/v1/host/foo/bird_ip",
                      action="set", value="10.0.0.1")
        self.m_hosts_ipset.reset_mock()
        self.dispatch("/calico/v1/host/foo/bird_ip",
                      action="delete")
        self.m_hosts_ipset.replace_members.assert_called_once_with(
            [],
            async=True,
        )

    def test_host_ip_invalid(self):
        """
        Test set for the IP of a host.
        """
        self.dispatch("/calico/v1/host/foo/bird_ip",
                      action="set", value="10.0.0.1")
        self.m_hosts_ipset.reset_mock()
        self.dispatch("/calico/v1/host/foo/bird_ip",
                      action="set", value="gibberish")
        self.m_hosts_ipset.replace_members.assert_called_once_with(
            [],
            async=True,
        )

    def test_host_del_clears_ip(self):
        """
        Test set for the IP of a host.
        """
        self.dispatch("/calico/v1/host/foo/bird_ip",
                      action="set", value="10.0.0.1")
        self.m_hosts_ipset.reset_mock()
        self.dispatch("/calico/v1/host/foo",
                      action="delete")
        self.m_hosts_ipset.replace_members.assert_called_once_with(
            [],
            async=True,
        )

    def dispatch(self, key, action, value=None):
        """
        Send an EtcdResult to the watcher's dispatcher.
        """
        m_response = Mock(spec=EtcdResult)
        m_response.key = key
        m_response.action = action
        m_response.value = value
        self.watcher.dispatcher.handle_event(m_response)<|MERGE_RESOLUTION|>--- conflicted
+++ resolved
@@ -6,13 +6,9 @@
 from gevent.event import Event
 from mock import Mock, call, patch, ANY
 from calico.datamodel_v1 import EndpointId
-<<<<<<< HEAD
-from calico.felix.fetcd import _EtcdWatcher, ResyncRequired
-=======
 from calico.felix.config import Config
 from calico.felix.ipsets import IpsetActor
 from calico.felix.fetcd import _EtcdWatcher, ResyncRequired, EtcdAPI
->>>>>>> 9d03d77a
 from calico.felix.splitter import UpdateSplitter
 from calico.felix.test.base import BaseTestCase
 
@@ -49,6 +45,7 @@
     @patch("gevent.spawn", autospec=True)
     def test_create(self, m_spawn, m_etcd_watcher):
         m_config = Mock(spec=Config)
+        m_config.ETCD_ADDR = 'localhost:4001'
         m_hosts_ipset = Mock(spec=IpsetActor)
         api = EtcdAPI(m_config, m_hosts_ipset)
         m_etcd_watcher.assert_has_calls([
@@ -67,6 +64,7 @@
         m_configured = Mock(spec=Event)
         m_etcd_watcher.return_value.configured = m_configured
         m_config = Mock(spec=Config)
+        m_config.ETCD_ADDR = 'localhost:4001'
         m_hosts_ipset = Mock(spec=IpsetActor)
         api = EtcdAPI(m_config, m_hosts_ipset)
         m_config.RESYNC_INTERVAL = 10
@@ -85,6 +83,7 @@
     def test_periodic_resync_disabled(self, m_sleep, m_spawn, m_etcd_watcher):
         m_etcd_watcher.return_value.configured = Mock(spec=Event)
         m_config = Mock(spec=Config)
+        m_config.ETCD_ADDR = 'localhost:4001'
         m_hosts_ipset = Mock(spec=IpsetActor)
         api = EtcdAPI(m_config, m_hosts_ipset)
         m_config.RESYNC_INTERVAL = 0
@@ -96,6 +95,7 @@
     @patch("gevent.spawn", autospec=True)
     def test_force_resync(self, m_spawn, m_etcd_watcher):
         m_config = Mock(spec=Config)
+        m_config.ETCD_ADDR = 'localhost:4001'
         m_hosts_ipset = Mock(spec=IpsetActor)
         api = EtcdAPI(m_config, m_hosts_ipset)
         api.force_resync(async=True)
@@ -111,16 +111,11 @@
 
     def setUp(self):
         super(TestExcdWatcher, self).setUp()
-<<<<<<< HEAD
-        m_config = Mock()
-        m_config.IFACE_PREFIX = "tap"
-        self.watcher = _EtcdWatcher(m_config)
-=======
         self.m_config = Mock()
         self.m_config.IFACE_PREFIX = "tap"
+        self.m_config.ETCD_ADDR = 'localhost:4001'
         self.m_hosts_ipset = Mock(spec=IpsetActor)
         self.watcher = _EtcdWatcher(self.m_config, self.m_hosts_ipset)
->>>>>>> 9d03d77a
         self.m_splitter = Mock(spec=UpdateSplitter)
         self.watcher.splitter = self.m_splitter
 
@@ -195,7 +190,7 @@
             self.m_splitter.on_endpoint_update.reset_mock()
             # Delete one of its parent dirs, should delete the endpoint.
             self.dispatch(path, "delete")
-            exp_calls = [
+            exp_calls = [-
                 call(EndpointId("h1", "o1", "w1", "e1"), None, async=True),
                 call(EndpointId("h1", "o1", "w1", "e2"), None, async=True),
             ]
