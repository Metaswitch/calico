# -*- coding: utf-8 -*-
# Copyright (c) Metaswitch Networks 2015. All rights reserved.
#
#    Licensed under the Apache License, Version 2.0 (the "License"); you may
#    not use this file except in compliance with the License. You may obtain
#    a copy of the License at
#
#         http://www.apache.org/licenses/LICENSE-2.0
#
#    Unless required by applicable law or agreed to in writing, software
#    distributed under the License is distributed on an "AS IS" BASIS, WITHOUT
#    WARRANTIES OR CONDITIONS OF ANY KIND, either express or implied. See the
#    License for the specific language governing permissions and limitations
#    under the License.

"""
felix.felix
~~~~~~~~~~~

The main logic for Felix.
"""

# Monkey-patch before we do anything else...
from calico.felix.devices import InterfaceWatcher
from calico.felix.endpoint import EndpointManager
from calico.felix.fetcd import watch_etcd
from calico.felix.ipsets import IpsetManager
from gevent import monkey
monkey.patch_all()

import os

import logging
import gevent

from calico import common
from calico.felix.fiptables import (IptablesUpdater, DispatchChains)
from calico.felix.profilerules import RulesManager
from calico.felix.frules import install_global_rules
from calico.felix.dbcache import UpdateSequencer
from calico.felix.config import Config

_log = logging.getLogger(__name__)


def _main_greenlet(config):
    """
    The root of our tree of greenlets.  Responsible for restarting
    its children if desired.
    """
    try:
        _log.info("Creating actors.")
        v4_updater = IptablesUpdater(ip_version=4)
        v4_ipset_mgr = IpsetManager("hash:ip", family="inet")
        v4_rules_manager = RulesManager(4, v4_updater, v4_ipset_mgr)
        v4_dispatch_chains = DispatchChains(config, 4, v4_updater)
        v4_ep_manager = EndpointManager(config,
                                        4,
                                        v4_updater,
                                        v4_dispatch_chains,
                                        v4_rules_manager)

        v6_updater = IptablesUpdater(ip_version=6)
        v6_ipset_mgr = IpsetManager("hash:ip", family="inet6")
<<<<<<< HEAD
        ipset_mgrs = {
            4: v4_ipset_mgr,
            6: v6_ipset_mgr,
        }
        profile_manager = RulesManager(iptables_updaters,
                                       ipset_mgrs)
        dispatch_chains = DispatchChains(config, iptables_updaters)
        endpoint_manager = EndpointManager(config, iptables_updaters,
                                           dispatch_chains, profile_manager)
        update_sequencer = UpdateSequencer(config, ipset_mgrs,
                                           v4_updater, v6_updater,
                                           dispatch_chains, profile_manager,
                                           endpoint_manager)
=======
        v6_rules_manager = RulesManager(6, v6_updater, v6_ipset_mgr)
        v6_dispatch_chains = DispatchChains(config, 6, v6_updater)
        v6_ep_manager = EndpointManager(config,
                                        6,
                                        v6_updater,
                                        v6_dispatch_chains,
                                        v6_rules_manager)

        update_sequencer = UpdateSequencer(config,
                                           [v4_ipset_mgr, v6_ipset_mgr],
                                           [v4_rules_manager,
                                            v6_rules_manager],
                                           [v4_ep_manager, v6_ep_manager])
>>>>>>> fa6c0037
        iface_watcher = InterfaceWatcher(update_sequencer)

        _log.info("Starting actors.")
        v4_updater.start()
        v4_ipset_mgr.start()
        v4_rules_manager.start()
        v4_dispatch_chains.start()
        v4_ep_manager.start()

        v6_updater.start()
        v6_ipset_mgr.start()
        v6_rules_manager.start()
        v6_dispatch_chains.start()
        v6_ep_manager.start()

        update_sequencer.start()

        iface_watcher.start()
        greenlets = [
            v4_updater.greenlet,
            v4_ipset_mgr.greenlet,
            v4_rules_manager.greenlet,
            v4_dispatch_chains.greenlet,
            v4_ep_manager.greenlet,

            v6_updater.greenlet,
            v6_ipset_mgr.greenlet,
            v6_rules_manager.greenlet,
            v6_dispatch_chains.greenlet,
            v6_ep_manager.greenlet,

            update_sequencer.greenlet,
            iface_watcher.greenlet
        ]

        # Install the global rules before we start polling for updates.
        _log.info("Installing global rules.")
        install_global_rules(config, v4_updater, v6_updater)

        # Make sure we queue an initial update of the interfaces before the
        # etcd update.
        _log.info("Triggering initial interface poll..")
        iface_watcher.poll_interfaces(async=False)

        # Start polling for updates.
        _log.info("Starting polling for interface and etcd updates.")
        iface_watcher.watch_interfaces(async=True)  # Never returns, async!
        greenlets.append(gevent.spawn(watch_etcd, config, update_sequencer))

        # Wait for something to fail.
        # TODO: Maybe restart failed greenlets.
        stopped_greenlets_iter = gevent.iwait(greenlets)
        stopped_greenlet = next(stopped_greenlets_iter)
        try:
            stopped_greenlet.get()
        except Exception:
            _log.exception("Greenlet failed: %s", stopped_greenlet)
            raise
        else:
            _log.error("Greenlet %s unexpectedly returned.", stopped_greenlet)
            raise AssertionError("Greenlet unexpectedly returned")
    except:
        _log.exception("Exception killing main greenlet")
        raise


def watchdog():
    while True:
        _log.info("Still alive")
        gevent.sleep(20)


def main():
    try:
        # Initialise the logging with default parameters.
        common.default_logging()

        # Load config
        # FIXME: old felix used argparse but that's not in Python 2.6, so
        # hard-coded path.

        try:
            config = Config("/etc/calico/felix.cfg")
        except:
            # Attempt to open a log file, ignoring any errors it gets, before
            # we raise the exception.
            try:
                common.complete_logging("/var/log/calico/felix.log",
                                        logging.DEBUG,
                                        logging.DEBUG,
                                        logging.DEBUG)
            except:
                pass

            raise

        common.complete_logging(config.LOGFILE,
                                config.LOGLEVFILE,
                                config.LOGLEVSYS,
                                config.LOGLEVSCR)

        _log.info("Starting up")
        gevent.spawn(_main_greenlet, config).join()  # Should never return
    except BaseException:
        # Make absolutely sure that we exit by asking the OS to terminate our
        # process.  We don't want to let a stray background thread keep us
        # alive.
        _log.exception("Felix exiting due to exception")
        os._exit(1)
        raise  # Unreachable but keeps the linter happy about the broad except.<|MERGE_RESOLUTION|>--- conflicted
+++ resolved
@@ -62,21 +62,6 @@
 
         v6_updater = IptablesUpdater(ip_version=6)
         v6_ipset_mgr = IpsetManager("hash:ip", family="inet6")
-<<<<<<< HEAD
-        ipset_mgrs = {
-            4: v4_ipset_mgr,
-            6: v6_ipset_mgr,
-        }
-        profile_manager = RulesManager(iptables_updaters,
-                                       ipset_mgrs)
-        dispatch_chains = DispatchChains(config, iptables_updaters)
-        endpoint_manager = EndpointManager(config, iptables_updaters,
-                                           dispatch_chains, profile_manager)
-        update_sequencer = UpdateSequencer(config, ipset_mgrs,
-                                           v4_updater, v6_updater,
-                                           dispatch_chains, profile_manager,
-                                           endpoint_manager)
-=======
         v6_rules_manager = RulesManager(6, v6_updater, v6_ipset_mgr)
         v6_dispatch_chains = DispatchChains(config, 6, v6_updater)
         v6_ep_manager = EndpointManager(config,
@@ -90,7 +75,6 @@
                                            [v4_rules_manager,
                                             v6_rules_manager],
                                            [v4_ep_manager, v6_ep_manager])
->>>>>>> fa6c0037
         iface_watcher = InterfaceWatcher(update_sequencer)
 
         _log.info("Starting actors.")
