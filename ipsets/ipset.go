--- conflicted
+++ resolved
@@ -17,17 +17,12 @@
 import (
 	"bytes"
 	"fmt"
-<<<<<<< HEAD
-=======
+	"io"
+	"time"
+
 	log "github.com/Sirupsen/logrus"
 	"github.com/projectcalico/felix/set"
 	"github.com/prometheus/client_golang/prometheus"
->>>>>>> 6d549ebd
-	"io"
-	"time"
-
-	log "github.com/Sirupsen/logrus"
-	"github.com/projectcalico/felix/set"
 )
 
 const MaxIPSetNameLength = 31
