--- conflicted
+++ resolved
@@ -64,17 +64,10 @@
 
 
 setuptools.setup(
-<<<<<<< HEAD
-    name="calico",
-    version="0.11",
-    packages=setuptools.find_packages(),
-    entry_points={
-=======
     name = "calico",
     version = "0.12.1",
     packages = setuptools.find_packages(),
     entry_points = {
->>>>>>> b5d58c0e
         'console_scripts': [
             'calico-acl-manager = calico.acl_manager.acl_manager:main',
             'calico-felix = calico.felix.felix:main',
