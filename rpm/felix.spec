%{!?python_sitelib: %define python_sitelib %(%{__python} -c "from distutils.sysconfig import get_python_lib; print get_python_lib()")}

Name:           felix
Summary:        Project Calico virtual networking for cloud data centers
<<<<<<< HEAD
Version:        2.7.0
Release:        0.1.pre2%{?dist}
=======
Version:        3.0.1
Release:        1%{?dist}
>>>>>>> 8b316108
License:        Apache-2
URL:            http://projectcalico.org
Source0:        felix-%{version}.tar.gz
Source1:        calico-felix.logrotate
Source35:       calico-felix.init
Source45:       calico-felix.service


%define _unpackaged_files_terminate_build 0


%description
Project Calico is an open source solution for virtual networking in
cloud data centers. Its IP-centric architecture offers numerous
advantages over other cloud networking approaches such as VLANs and
overlays, including scalability, efficiency, and simplicity. It is
designed for a wide range of environments including OpenStack,
lightweight Linux containers (LXCs), bare metal, and Network Functions
Virtualization (NFV).


%package -n calico-common
Group:          Applications/Engineering
Summary:        Project Calico virtual networking for cloud data centers

%description -n calico-common
This package provides common files.


%package -n calico-felix
Group:          Applications/Engineering
Summary:        Project Calico virtual networking for cloud data centers
%if 0%{?el7}
Requires:       calico-common, conntrack-tools, ipset, iptables, iptables-utils, net-tools, iproute, which
%else
Requires:       calico-common, conntrack-tools, ipset, iptables, net-tools, iproute, which
%endif


%description -n calico-felix
This package provides the Felix component.

%post -n calico-felix
if [ $1 -eq 1 ] ; then
    # Initial installation
%if 0%{?el7}
    /usr/bin/systemctl daemon-reload
    /usr/bin/systemctl enable calico-felix
    /usr/bin/systemctl start calico-felix
%else
    /sbin/chkconfig -add calico-felix >/dev/null 2>&1 || :
    /etc/init.d/calico-felix start >/dev/null 2>&1 || :
%endif
fi

%preun -n calico-felix
if [ $1 -eq 0 ] ; then
    # Package removal, not upgrade
%if 0%{?el7}
    /usr/bin/systemctl disable calico-felix
    /usr/bin/systemctl stop calico-felix
%else
    /etc/init.d/calico-felix stop >/dev/null 2>&1 || :
    /sbin/chkconfig -del calico-felix >/dev/null 2>&1 || :
%endif
fi

%postun -n calico-felix
if [ $1 -ge 1 ] ; then
    # Package upgrade, not uninstall
%if 0%{?el7}
    /usr/bin/systemctl condrestart calico-felix >/dev/null 2>&1 || :
%else
    /etc/init.d/calico-felix condrestart >/dev/null 2>&1 || :
%endif
fi

%prep
%setup -q

%build

%install
rm -rf $RPM_BUILD_ROOT
install -d $RPM_BUILD_ROOT/usr/bin/
install -m 755 bin/* $RPM_BUILD_ROOT/usr/bin/

# Setup directories
install -d -m 755 %{buildroot}%{_datadir}/calico
install -d -m 755 %{buildroot}%{_sysconfdir}
%if 0%{?el7}
    install -d -m 755 %{buildroot}%{_unitdir}
%else
    install -d -m 755 %{buildroot}%{_sysconfdir}/init.d
%endif

# For EL6, install init script
%if 0%{?el6}
    install -p -m 755 %{SOURCE35} %{buildroot}%{_sysconfdir}/init.d/calico-felix
%endif

# For EL7, install systemd service files
%if 0%{?el7}
    install -p -D -m 755 %{SOURCE45} %{buildroot}%{_unitdir}/calico-felix.service
%endif

# Install config and other non-Python files
install -d %{buildroot}%{_sysconfdir}/calico
install etc/*.cfg.example %{buildroot}%{_sysconfdir}/calico
install -d %{buildroot}%{_datadir}/calico/bird
install etc/bird/*.template %{buildroot}%{_datadir}/calico/bird
install -d %{buildroot}%{_bindir}
install -m 755 etc/*.sh %{buildroot}%{_bindir}

install -d -m 755 %{buildroot}/%{_sysconfdir}/logrotate.d
install    -m 644 %_sourcedir/calico-felix.logrotate    %{buildroot}/%{_sysconfdir}/logrotate.d/calico-felix


%clean
rm -rf $RPM_BUILD_ROOT


%files -n calico-common
%defattr(-,root,root,-)
/usr/bin/calico-diags
/usr/bin/calico-gen-bird-conf.sh
/usr/bin/calico-gen-bird6-conf.sh
/usr/bin/calico-gen-bird-mesh-conf.sh
/usr/bin/calico-gen-bird6-mesh-conf.sh
/usr/share/calico/bird/*
%doc

%files -n calico-felix
%defattr(-,root,root,-)
/usr/bin/calico-felix
/etc/calico/felix.cfg.example
%if 0%{?el7}
    %{_unitdir}/calico-felix.service
%else
    %{_sysconfdir}/init.d/calico-felix
%endif
%{_sysconfdir}/logrotate.d/calico-felix
%doc



%changelog
<<<<<<< HEAD
* Mon Oct 16 2017 Neil Jerram <neil@tigera.io> 2.7.0-0.1.pre2
  - Felix 2.7.0-pre2 (from Git commit 942db10).
    [Changes recorded in 2.7.0-pre2 tag]
    - Add support for network sets.

* Mon Oct 16 2017 Neil Jerram <neil@tigera.io> 2.7.0-0.1.pre1
  - Felix 2.7.0-pre1 (from Git commit d0576c7).
    [Changes recorded in 2.7.0-pre1 tag]
    - Implement support for network sets.
    [Changes recorded in 2.6.0 tag]
    By upgrading libcalico-go to v1.7.0, we add support for Kubernetes'
    v1.8.0 NetworkPolicy with Egress rule and IPBlock functionality.

    In addition, libcalico-go now supports a new `Types` field which
    specifies whether a rule should apply to `ingress`, `egress` or
    both types of traffic.

    - Allow Policy to explicitly govern ingress and/or egress [#1557](https://github.com/projectcalico/felix/pull/1557)
    - Add read/write timeout options for Typha connection. [#1538](https://github.com/projectcalico/felix/pull/1538)
    - Fix OpenStack detection heuristic to ignore 'none'. [#1556](https://github.com/projectcalico/felix/pull/1556)
    - Adding support for ppc64le. [#1516](https://github.com/projectcalico/felix/pull/1516)
=======
* Fri Dec 22 2017 Neil Jerram <neil@tigera.io> 3.0.1-1
  - Felix 3.0.1 (from Git commit 757dc44).
    [Changes recorded in 3.0.1 tag]
    - Report ready while waiting for the ready flag. #1677

* Fri Dec 22 2017 Neil Jerram <neil@tigera.io> 3.0.0-1
  - Felix 3.0.0 (from Git commit 0fc6d7f).
    [Changes recorded in 3.0.0 tag]
    This Felix release is part of the broader Calico 3.0.0 release.
    Significant Felix changes, since 3.0.0-beta1, are as follows.

    - Enable Calico-Felix for Windows - https://github.com/projectcalico/felix/pull/1638
    - Always return a slice from GetPIDs - https://github.com/projectcalico/felix/pull/1664
    - Avoid reconnecting just to check the ready flag - https://github.com/projectcalico/felix/pull/1661
    - Report health before datastore is ready - https://github.com/projectcalico/felix/pull/1652
    - Fix that felix didn't restart when config was deleted - https://github.com/projectcalico/felix/pull/1645
    - Fix config batcher - unset dirty flag after flush: https://github.com/projectcalico/felix/pull/1634
    - Explicitly allow IPIP packets from/to Calico hosts - https://github.com/projectcalico/felix/pull/1558
    - Make it optional to auto-remove containers and add support for restarting stopped ones - https://github.com/projectcalico/felix/pull/1571
    - Fix that the allow action override options didn't apply in all cases -  https://github.com/projectcalico/felix/pull/1628

* Mon Nov 20 2017 Neil Jerram <neil@tigera.io> 3.0.0-0.1.beta1
  - Felix 3.0.0-beta1 (from Git commit c92d138).
    [Changes recorded in 3.0.0-beta1 tag]
    - Improve the performance of dockerd during iptables_lock_test.
    - Allow override of etcd image in FVs
    - Rev go-build to v0.9 to pick up go 1.9.2.
    - Remove monotime dependency.
    - Adjust timeouts and parallel executions in FVs.
    - Update libcalico to get namespace selector support

* Tue Nov 07 2017 Neil Jerram <neil@tigera.io> 3.0.0-0.1.alpha1
  - Felix 3.0.0-alpha1 (from Git commit 2af37a9).
    [Changes recorded in 3.0.0-alpha1 tag]
    [Changes recorded in 3.0.0-alpha1-rc1 tag]
    - Added support for ApplyOnForward flag.
    - Implement named ports index and rule conversion.
    - Implement IP set rendering for IP, port.
    - Implement named port rule rendering.
    - Minor fixes to named port calculations.
    - Combine selectors in more cases, add UT and clean-ups.
    - Bring calc graph diagram up to date.
    - Move calc graph test models to own file.
    - Add named port calc graph FV tests.
    - Add more named ports calc graph FVs.
    - Add calc graph FVs for named port label inheritance.
    - Add UT for named ports on host endpoints.
    - Add some named ports tests with negated ports and selectors.
    - Start adding tests for named port rule rendering.
    - More rule rendering UTs.
    - Add support for selecting source port in FV framework.
    - Add named ports source port tests.
    - Support workload ingress policy for kube-proxy running in ipvs mode.
    - Make topology set-up common across FV tests.
    - Add test that confuses TCP and UDP named ports.
    - Move UDP conntrack clear into Port.CanConnectTo().
    - Rev libcalico-go to pick up resync loop fix.
    - DatastoreType etcdv2 -> etcdv3
>>>>>>> 8b316108

* Tue Sep 26 2017 Brendan Creane <brendan@tigera.io> 2.6.0-1
  - Felix 2.6.0 (from Git commit 64caa62).
    [Changes recorded in 2.6.0 tag]
    By upgrading libcalico-go to v1.7.0, we add support for Kubernetes'
    v1.8.0 NetworkPolicy with Egress rule and IPBlock functionality.

    In addition, libcalico-go now supports a new `Types` field which
    specifies whether a rule should apply to `ingress`, `egress` or
    both types of traffic.

    - Allow Policy to explicitly govern ingress and/or egress [#1557](https://github.com/projectcalico/felix/pull/1557)
    - Add read/write timeout options for Typha connection. [#1538](https://github.com/projectcalico/felix/pull/1538)
    - Fix OpenStack detection heuristic to ignore 'none'. [#1556](https://github.com/projectcalico/felix/pull/1556)
    - Adding support for ppc64le. [#1516](https://github.com/projectcalico/felix/pull/1516)

* Tue Sep 26 2017 Neil Jerram <neil@tigera.io> 2.6.0-0.1.rc2
  - Felix 2.6.0-rc2 (from Git commit 5a0cb38).

    This is a pre-release of Calico's per-host agent, Felix.

    By upgrading libcalico-go to v1.7.0 [#1559], we add support for
    Kubernetes' v1.8.0 NetworkPolicy with Egress rule and IPBlock
    functionality.

    In addition, libcalico-go now supports a new `Types` field which
    specifies whether a rule should apply to `ingress`, `egress` or
    both types of traffic.

    - Allow Policy to explicitly govern ingress and/or egress [#1557]

    Other changes in this pre-release since 2.5.0 are:
    - Add read/write timeout options for Typha connection. [#1538]
    - Fix OpenStack detection heuristic to ignore 'none'. [#1556]
    - Adding support for ppc64le. [#1516]
    - Add timeouts to Typha/Felix connection to detect silent TCP
      drops. [#1537, #1538]
    - Testing enhancements. [#1551]
    - Add a configurable timeout to netlink operations. [#1526]

* Tue Aug 22 2017 Neil Jerram <neil@tigera.io> 2.5.0-1
  - Felix 2.5.0 (from Git commit daa250c).
    [Changes recorded in 2.5.0 tag]
    - Test fix: use local crd manifest file instead of pulling from libcalico-go repository See: #1530
    - Fix deb and RPM changelogs to include 2.2.x releases.
    [Changes recorded in 2.5.0-rc1 tag]
    - Update to libcalico v1.6.0 and typha v0.4.0.
    - Update k8sfv to be compatible with k8s 1.7 + CRDs

* Thu Aug 10 2017 Neil Jerram <neil@tigera.io> 2.4.1-1
  - Felix 2.4.1 (from Git commit 0ee59e4).
    [Changes recorded in 2.4.1 tag]
    - Update the import for logrus to use lowercasing
    - Switched log.Printf to log.Infof.
    - Update libcalico to v1.5.2

* Fri Aug 04 2017 Neil Jerram <neil@tigera.io> 2.4.0-1
  - Felix 2.4.0 (from Git commit b891ac5).

    A fully tested and production-ready Felix release, including the
    changes from the following release candidates: 2.4.0-rc1, 2.4.0-rc2.

    A summary of changes since Felix 2.3.0:

    - Skip recalculation of selector matches if selector hasn't changed (#1482).
    - Use updated Typha client API (#1484).
    - Improve testing and test coverage (#1486, #1494, #1496, #1497).
    - Make test suites produce junit reports (#1488).
    - Allow selection of policy allow action (#1492).
    - Implement liveness and readiness endpoints for Felix (#1489).
    - Improve Calico version reporting (#1499).
    - Streamline conntrack state deletions (#1500, #1498).
    - Add release note to PR template (#1502).
    - Add support for multiple CIDRs in a match rule (#1483, #1505).
    - Support using a lock to coordinate iptables programming with other
      software (#1491, #1504).
    - Move logutils functionality to libcalico-go (#1503).
    - Add pre-DNAT policy support (#1506).
    - Update glide pin for logrus (#1509).
    - Allow for time fuzziness in route table UT (#1510).
    - Update to Typha v0.3.0 (#1512).
    - Only report ready after first apply() completes (#1514).
    - Add a grace period before deleting routes (#1518).

* Fri Aug 04 2017 Neil Jerram <neil@tigera.io> 2.3.0-1
  - Felix 2.3.0 (from Git commit 85f9fff).
    [Changes recorded in 2.3.0 tag]
    This is a feature release of Felix, Calico's per-host agent.

    The headline feature in this release is a significant increase in scale when using the
    Kubernetes datastore driver by introducing support for a new daemon, Typha. Typha
    connects to the Kubernetes API server and fans out updates to a number of Felixes.
    By having only a handful of Typha instances connected to the API server instead of
    many Felixes, we place a lot less load on the API server.  In addition, Typha is able
    to squash unimportant updates form the API server, significantly reducing the
    number of mesages each Felix has to handle.

    Typha is disabled by default. The documentation for how to configure Typha and Felix
    together will follow as part of the wider Calico 2.3.0 meta-release.

    This release also contains a number of minor enhancements:

    - Performance: Scan iptables-save output incrementally when calculating hashes.
    - Performance: Disable WithFields logging in the ipsets resync parse loop.
    - Performance: Disable some WithField calls in the inner iptables resync loop.
    - Allow the iptables post-write check interval to be set.
    - Improve diagnostics around ipset restore failures
    - Log ip6tables-save stderr if it fails
    - Convert interval config parameters to time.Duration for increased precision.
    - Rev libcalico-go to v1.4.4 and Typha to v0.2.2.
    - Make JUST_A_MINUTE the default, as it's more useful for devs

    The k8sfv functional tests also got a number of enhancements:

    - Update imports for recent client-go/apimachinery moves
    - Check Felix does not die before end of test
    - mechanism for only running quick tests
    - fix client authorization to API server 1.6
    - Ensure that ip6_tables module is loaded
    - put Typha in the loop.

    The DockerHub and Quay.io `calico/felix` images have been updated.  The `calico/node` image
    based on this release will follow shortly.

    Since we're targetting Kubernetes for this release, we haven't yet updated the OpenStack
    debs and RPMs, those should follow in a few days.
    [Changes recorded in 2.3.0-rc3 tag]
    - Rev libcalico-go and typha to pick up fixes.
    [Changes recorded in 2.3.0-rc2 tag]
    - Update libcalico to v1.4.0
    [Changes recorded in 2.3.0-rc1 tag]
    [Changes recorded in 2.2.2 tag]
    - Pin libcalico-go to v1.2.2 to pick up memory leak fix (#1457).

* Tue May 16 2017 Neil Jerram <neil@tigera.io> 2.2.2-1
  - Felix 2.2.2 (from Git commit 9c92a96).
    [Changes recorded in 2.2.2 tag]
    - Pin libcalico-go to v1.2.2 to pick up memory leak fix (#1457).

* Thu May 11 2017 Neil Jerram <neil@tigera.io> 2.2.1-1
  - Felix 2.2.1 (from Git commit b04446b).
    [Changes recorded in 2.2.1 tag]
    - Fix that Felix didn't respect IpInIpEnabled flag (#1452).

* Tue May 09 2017 Neil Jerram <neil@tigera.io> 2.2.0-1
  - Felix 2.2.0 (from Git commit bc4d54d).
    [Changes recorded in 2.2.0 tag]
    - Rev libcalico-go to v1.2.1 for occupancy reduction and bug fixes.
    - Buffer the signal channel. (#1416)
    - Dump memory profile on receipt of SIGUSR1 (#1415)
    - Add support for failsafe UDP ports and allow DNS/DHCP by default. (#1412)
    - Felix is now built with Go v1.8.1 (#1446).
    - Move log writing to background threads to improve robustness if stdout/stderr blocks. (#1389)
    - Move conntrack rules to per-interface chains to avoid matching
      non-Calico packets. (#1424)
    - Squash duplicate host IP updates to avoid churning dataplane (#1445).
    - Disable node polling if IPIP is disabled (#1448).
    - Improvements to Kubernetes-based FV framework.
    - Add option to disable ctstate=INVALID rules for some corner cases/experiments.
    - Fix for spurious ERRORs around missing interfaces.
    - Fix felix_cluster_* metrics not being updated.
    [Changes recorded in 2.2.0-rc4 tag]
    - Rev go-build to v0.6 to pick up go 1.8.1 (#1446).
    - Squash duplicate host IP updates to avoid churning dataplane (#1445).
    - Disable node polling if IPIP is disabled (#1448).
    - Improvements to Kubernetes-based FV framework.
    [Changes recorded in 2.2.0-rc3 tag]
    - Rev libcalico-go to v1.2.1-rc3 (fixes selector validation issue in k8s)
    [Changes recorded in 2.2.0-rc2 tag]
    - Run `docker build` with `--pull`.
    - Bumping libcalico-go to rev with KDD updatest
    [Changes recorded in 2.2.0-rc1 tag]
    - Fix felix_cluster_* metrics not being updated.
    - Buffer the signal channel. (#1416)
    - Dump memory profile on receipt of SIGUSR1 (#1415)
    - Add support for failsafe UDP ports and allow DNS/DHCP by default. (#1412)
    - Rev libcalico-go to v1.2.0 for occupancy reduction. (#1419)
    - Move log writing to background threads to improve robustness if
      stdout/stderr blocks. (#1389)
    - Felix is now built with Go v1.8.1 (#1417).
    - Move conntrack rules to per-interface chains to avoid matching
      non-Calico packets. (#1424)
    - Add option to disable ctstate=INVALID rules for some corner cases/experiments.
    - Fix for spurious ERRORs around missing interfaces.
    [Changes recorded in 2.2.0-pre1 tag]
    - Generalize and explain datastore config construction
    - Allow FELIX_DATASTORETYPE to fully control datastore type
    - Ignore empty configuration values.
    - Various performance and occupancy imporvements
    - Ensure the IP forwarding is enabled on the interfaces we control.
    - Reduce log spam from unconditional rewriting of dispatch chains.
    - Improve stats: add route table stats, swap histograms for summaries.
    - Switch to monotime package.  Remove need for time jump checks.
    - Add more comments to inheritance index.
    - Add FV test for Felix with k8s datastore driver
    - Squash warnings about missing profiles during resync.
    - Add GINKGO_OPTIONS variable to Makefile.

* Wed Mar 29 2017 Neil Jerram <neil@tigera.io> 2.1.1-1
  - Felix 2.1.1 (from Git commit ff29d69).
    [Changes recorded in 2.1.1 tag]
    - Seed Go's RNG.
    - Fix felix.go imports.
    - Rev libcalico-go to 1.1.4, to pick up pod deletion fix (libcalico-go
      #375) when using the Kubernetes datastore driver.
    - Ensure IP forwarding is enabled on the interfaces we control.

* Fri Mar 17 2017 Neil Jerram <neil@tigera.io> 2.1.0-1
  - Felix 2.1.0 (from Git commit fb5b330).
    [Changes recorded in 2.1.0 tag]
    - Port dataplane driver to Golang and move in-process (#1202).
      This has a number of benefits and allowed for a number of
      bugfixes and enhancements to be worked in:

      - Improve dataplane programming performance and decrease
        occupancy by having only one process instead of two.
        It also simplifies the codebase substantially.
      - Simplify deployment (now only one binary needed).
      - Use netlink directly for critical-path route programming
        operations.
      - Move to a synchronization model for route programming.
        Allows for monitoring and restoring routes if they are
        removed.  Allows for clean up of routes that relate to
        orphaned endpoints.
      - Ensure IPIP tunnel device configuration is maintained;
        replace it if it is accidentally removed.
      - Retry iptables/ipset updates in more failure cases to work
        around transient failures of those commands.
      - Switch to a synchronisation model for iptables.  Avoid
        reprogramming rules that haven't changed.  This improves
        performance.
      - Label our iptables rules with a hash to allow rules to be
        identified.  Allows for simpler sync and cleanup.
      - Limit OpenStack special-case rules to deployments with "tap"
        devices (#1020).

    - Add support for host endpoint policies that bypass the conntrack
      table.  Useful for high connection throughput workloads such as
      memcacheDB. (#1284)
    - Fix that setting LogFilePath doesn't prevent early logging (#803)
    - Fix log spam when adding tunl0 device (#1008)
    - Retry ipset commands to deal with transient failures (#1181)
    - Document deb/RPM release process (#1237)
    - Rev libcalico-go to v1.1.3, includes a number of fixes (#1364).
    [Changes recorded in 2.1.0-rc8 tag]
    - Clean up undocumented options
    [Changes recorded in 2.1.0-rc7 tag]
    - Rev libcalico-go to v1.1.2 (#1378).
    - Ignore empty configuration values (#1370).
    [Changes recorded in 2.1.0-rc6 tag]
    - Build the felix RPMS on EL6 as well (#1327)
    - Disable interfaces that are admin down. (#1354)
    - Throttle dataplane updates and opportunistically batch. (#1356)
    - Fix IP address parsing to use net.IP.To4() instead of len(). (#1358)
    - Rev calico/go-build container to v0.4 to pick up patch to runtime.
    - Implement bulk updates to ipsets. (Improves performance.)
    - Implement periodic resyncs of IP sets. (Works around #1347)
    - Add prometheus metrics for exec calls.
    - Rev libcalico-go to 1.1.1. (Includes minor fixes.)
    [Changes recorded in 2.1.0-rc5 tag]
    - Change chain name prefix from "cali" to "cali-" to avoid conflict with DHCP agent. (#1336)
    - Remove unused policy rendering code and simplify. (#1337)
    - Decouple stats collector from usage reporter (#1353).
    - Add log to indicate end of initial sync. (#1350)
    - Ignore removal of non-Calico chain. Fixes spammy warning logs. (#1352)
    [Changes recorded in 2.1.0-rc4 tag]
    - Improve logs around resync.  Downgrade smoe spammy logs.
    - glide: Pin libcalico-go
    [Changes recorded in 2.1.0-rc3 tag]
    Changes since 2.1.0-rc2:

    - Implement loose RPF startup check. (#1322)
    - Add coverage reporting target for golang. (#1323)
    - Handle interfaces being renamed in interface monitor. (#1329)
    - Aggressively re-check iptables after an update. (#1326)
    - Rev libcalico-go to v1.1.0-rc1.
    [Changes recorded in 2.1.0-rc2 tag]
    Changes since 2.1.0-rc1:

    - Add extra prometheus metrics (#1304)
    - Switch to goimports for formatting code (#1305)
    - Add gometalinter and fix a couple of bugs it spotted. (#1306)
    - Increase timeout when doing async calc graph test. (#1312)
    - Pass chain insert mode down to iptables.Table.
    - Implement periodic refresh of route table. (#1313)
    - Explicitly ACCEPT packets that are allowed by host policy. (#1318)
    - Remove flags that are unused in golang dataplane driver. (#1321)
    - Plumb through Ipv6Support flag and ReportingIntervalSecs. (#1320)
    - Add automated check of dependency licenses.
    [Changes recorded in 2.1.0-rc1 tag]
    - Rework EventBuffer as EventSequencer.
    - Change ActiveRulesCalculator to generate dummy drop rules.
    - WiP on iptables writer.
    - Improve logutils: avoid name clash with user-supplied fields.
    - Implement iptables hash resync.  Fix up programming.
    - Rework Felix's main() to pull out external dataplane driver.  Start of internal driver.
    - Add IP set CRUD logic.
    - Minor cleanups.
    - Get IP sets programming in internal DP driver.
    - Refactor to create a Rule and Chain class.
    - Skeleton for policy programming.  Still needs rule rendering!
    - Minor clean-ups.
    - Skeleton for rule rendering logic and other minor tweaks.
    - Implement basic dispatch chain logic.  Add endpointManager.
    - Validate that workload endpoints have names; required by felix.
    - Add drop action to dispatch chains.
    - Add support for hooking kernel chains, use to hook FORWARD chain.
    - Add backoff/panic on iptables failure.
    - Factor out manager objects.
    - Start of profile support.
    - Add dedicated MatchCriteria type for building rules.
    - Add profiles to endpoint chains.
    - Fix failure to delete iptables chains.
    - Switch to RenderInsert() for calculating insert rules.
    - Fix up hash extraction and add UTs.
    - Do deletes right at the end, after cleaning up insertions.
    - WiP on routing table syncer.
    - Add routing table syncer.  Currently poll-based.
    - Skip interfaces that are marked as down when updating routes.
    - Program workload endpoint routes.
    - Minor fixes: - Fix that iptables.Table never set the in-sync flag. - Retry after failing to program routes. (Still need to start monitoring for changes.)
    - Do per-interface proc-sys config.
    - Implement mainline match criteria and fix V6 IP set rendering.
    - Default to using internal dataplane driver.
    - Fix up iptables UT.
    - Add dummy endpoint status reports; should get OpenStack running.
    - Fix name of outbound profile chain.
    - WiP on ipsets cleanup.
    - WiP on route programming retry/monitoring.
    - Implement process status reporting.
    - Add static NAT chains.  Add OpenStack Metadata IP special-case.
    - Add support for setting destination MAC address when programming routes.
    - Add an opaque ID/hash to each rule.
    - Fix that dispatch chains were being calculated from stale data.
    - Fixes to routing table:
    - Add a make patch-script target.
    - Fix copy/paste error in dispatch chain rendering.
    - Add special-case regex used to find old felix rule insertions.
    - Clean ups:
    - Add IPAM pool masquerade support.
    - Self review/go fmt markups.
    - Fix UTs.
    - WiP on IPIP mode.
    - Make WorkloadEndpointChainName usable for host endpoints also
    - Use clearer 'ifaceName' for EndpointChainName arg
    - WiP on IPIP manager
    - Remove label from IP address.
    - Improve comments/logs in IPIP code.
    - Improve handling of ICMPv6: guess the IP version from the protocol version.
    - Add negated match criteria, UTs and fixes.
    - Improve internal dataplane comments.
    - Improve external dataplane commenting.
    - Add log action, log prefix support and DropActionOverride support.
    - Support >15 ports in a match.
    - Tweak cleanup script to remove cali chains.
    - Populate felix-INPUT chain, refine naming, split out wl-to-host chain.
    - Fix UT broken by removal of field.
    - Implement filter output chain, ready for host endpoints to be added.
    - Fix that RouteTable was syncing routes for non-calico interfaces.
    - Add missing return statement.
    - IP sets self-review markups.
    - Shim IP set commands for UT.
    - UTs for ExistenceCache.
    - Organise ipsets classes into files.  Move tests to ipsets_test package.
    - Implement HostDispatchChains
    - Start a test suite for the internal dataplane driver
    - Enhance ifacemonitor to provide address updates as well
    - Checkpoint - ** Coding tasks [4/8]
    - Implement HostEndpointToIptablesChains
    - Link from static input/output chains to host endpoint chains
    - UT fix
    - Implement host endpoint failsafe chains
    - Fixes from running calico-felix by hand
    - Finishing adding host endpoint failsafes
    - Link in cali-INPUT and cali-OUTPUT
    - Add UTs for IPSet object.
    - More UTs for IP sets, cover failure cases.
    - Revert incorrect empty map initializers
    - Code review markups
    - Add mainling UTs for IP set Registry.
    - Add non-coverage UT target (which is lots faster).
    - Making things work - but not sure I need all of these
    - Code review markups
    - Remove conntrack flows when an endpoint is removed.
    - RouteTable and conntrack fixes:
    - Remove optimization from RouteTable that is now incorrect.
    - Code review markups
    - Better error reporting on route sync.
    - Change ifaceAddrs to be a Set
    - Delay status reports: work around OpenStack FV issue.
    - Implement endpoint status reporting.
    - Improve comments and UTs in iptables package.
    - Use host endpoint ID as map key, instead of pointer to ID
    - Code review markups
    - self-review markups
    - Notify iface addrs regardless of iface oper state
    - UT fix
    - Start a UT suite for the 'set' package
    - Improve logging.
    - Work-in-progress on adding iptables UTs.
    - Coverage tests for iptables Table object and minor improvements:
    - Implement periodic iptables refresh.
    - Fix comment.
    - Refresh IPIP tunnel device config on a timer.
    - Mop up some TODOs:
    - Fix lack of log hook in intdataplane test suite.
    - Implement configuration of mark bits, fix mark rendering and add UTs.
    - Fix log leakage during test run.
    - Downgrade spammy route programming failure log to Warning.
    - Fix out-of-date comment.
    - Improve logging when config parsing fails.
    - Shim netlink in routetable package.
    - Mainline tests for RouteTable along with removal of sync conditions.
    - Recheck interface existence to avoid logging errors during tear down.
    - Expand error filtering to more cases to avoid spammy logs on failures.
    - Add more UT for set package.
    - Minor cleanups to routetable.  Remove unused function.
    - Fix that dispatchChains didn't indirect through DropRules().
    - Create structure for ifacemonitor UT
    - Progress on ifacemonitor UT
    - ifacemonitor UT - full coverage except error conditions
    - Call callbacks when link removal is spotted by resync
    - Fix accidental channel write blocking
    - Add comments to explain ifacemonitor testing
    - Address callback now expected when link is down
    - Don't notify addresses after link record deleted
    - Only call address callback when iface addrs are changing
    - Make callback detection channels non-global
    - Remove sleep, make test resilient to slow running
    - Other code review markups
    - Support running Felix on a NAT gateway or router
    - Code review markups.
    - Add UT for conntrack package.
    - Fix occasional test hang: need correct ifIndex on link deletion
    - Add UT for static chains.
    - Cover StaticNATTableChains.
    - Cover rule rendering corner cases.
    - Add UT for per-endpoint chain rendering.
    - Add UT for NAT outgoing rules.
    - Fix test hang: allow for occasional extra addr callback
    - Retry iptables-save to improve robustness and avoid log spam.
    - Code review markups
    - Adjust jittered ticker tests to avoid comparing real sleeps.
    - Fix tracking of best host endpoint match for a host interface
    - Add extra logging around IPIP startup.
    - Fix flap of IPIP tunnel address at start up.
    - Avoid setting link MTU or flags if they're already correct.
    - Write deltas to IP sets where possible.
    - Endpoint manager UT
    - Complete coverage of resolveHostEndpoints
    - Rework host endpoint tests into better ginkgo style
    - Fix: host i/fs map to programmed chains, not host endpoints
    - Fix append bug
    - Add tests with two resolved host interfaces
    - Order rules by i/f name in both host and wl dispatch chains
    - Test which gets used when multiple host eps match an interface
    - Improve representation of host endpoint configuration
    - Code review markups.
    - Shim dataplane in IPIP manager.
    - Add UT for IPIP manager dataplane programming.
    - Add error-case coverage for IPIP manager.
    - Rework ipipManager to deal with transient duplicate IPs.  Add UTs.
    - Honour max IP set size.
    - Add set.FromArray() and Set.AddAll() functions.
    - Add UT for ipsets manager.
    - Add set.From() and use to streamline UTs.
    - Add UT for masquerade manager.
    - UT masquerade manager dirtiness tracking.
    - Add UTs for policy manager.
    - Code review markups.
    - Add UT for status combiner.
    - Really test IPv4 and IPv6 versions of EndpointManager
    - Add go-ut-watch make target.
    - Workload endpoints UT
    - Fix: remove old chains when endpoint's iface changes
    - Introduce TableOptions parameter on NewTable.
    - Rename 'procSysWriter' field to 'writeProcSys'
    - Port ChainInsertMode to golang.
    - Port LogPrefix parameter to Go.
    - Implement tree-based dispatch chains.
    - Code review markups.
    - Code review markups.
    - Floating IPs in golang dataplane driver
    - Code fixes and missing manager reg
    - Adapt existing UTs
    - Code review markups
    - UT and fixes
    - Markups from FV testing:
    - Add host endpoint status reports.
    - Only recalculate the dispatch chains if the data they depend on has changed.
    - Improve commenting/naming.
    - Fix failure to make host endpoint status dirty and add UT.
    - Code review markups.
    - Add marker fields so that action types get traced out in UT output.
    - Include all release notes since last packaging
    - Allow overriding the Git-determined version
    - Felix 2.0.2 Deb/RPM packaging
    - Add support for untracked policies on host endpoints.
    - Rename test file for event sequencer.
    - UTs for untracked policy.
    - Add marker fields so that action types get traced out in UT output.
    - UT and fixes for raw host endpoint chain generation.
    - UT for policy manager.
    - UT for deletion of non-existing chain.
    - Demote overly prominent ifacemonitor warning log
    - Fix that iptables RPF check was being applied for IPv4.
    - Add UT for raw chains.
    - Endpoint manager UT and fixes for notrack.
    - Add additional diags to iptables.Table when it's about to panic.
    - Quick fix for policy/endpoint sequencing issue.  Program all policies to both raw and filter.
    - Code review markups.
    - Remove Python code and update Makefile.
    - Move go code up to main directory.
    - Fix up Golang imports after moving go files.
    - Update Makefile for new location of go files.
    - Guard against running builds from non-git dir.
    - Move go/docs folder into root.
    - Remove gen-version.sh.
    - Remove unneeded line.
    - Tidy up .gitignore.
    - Make iptables mark allocation stateful.
    - Add more UT.
    - Improve dataplane driver API doc.
    - Cleanup README, CONTRIBUTING and unused file.
    - Fix that an empty string for FailsafeIn/OutboundHostPorts was rejected.
    - Fix ifacemonitor UT concurrent map access
    - Check for expected NAT OUTPUT chain
    - Add NAT table insertion for OUTPUT chain
    - Pin libcalico-go to v1.0.2
    - Code review markups
    - Switch to calico/go-build container
    - Pin calico/build to version with Felix's deps.
    - Code review markups.
    - Add datamodel overview to API doc.
    - Remove accidental inclusion of licensecheck code from other branch.
    - Code review markups.
    - Fix heading.

* Wed Jan 25 2017 Neil Jerram <neil@tigera.io> 2.0.2-1
  - Felix 2.0.2 (from Git commit c9e5e3a).
    [Changes recorded in 2.0.2 tag]
    - Really use libcalico-go v1.0.1
    [Changes recorded in 2.0.1 tag]
    - Add support for policing forwarded traffic via host endpoints.
    - Configure an option to append or insert the iptables rules generated by calico-felix.
    - Fix that ipv4_nat was not working (for floating IPs).
    - Fix slow Felix builds.
    - Fix for https://github.com/projectcalico/calicoctl/issues/1419.
    - Fix log spam when we fail to remove routes from a deleted interface.
    - Improve calculation graph comments.
    - Allow using dependencies that need SSH for access.
    - Add make target for patching complete Felix 2.0.x install.
    - Remove etcd version pin from glide.yaml.
    - Use libcalico-go v1.0.1
    [Changes recorded in 2.0.1-rc1 tag]
    - Add support for policing forwarded traffic via host endpoints.
    - Configure an option to append or insert the iptables rules generated by calico-felix.
    - Python-driver-side plumbing for floating IPs
    - Fix that ipv4_nat was not working (for floating IPs)
    - Fix slow Felix builds.
    - Fix logic in static link test.  Move inside container.
    - Fix configure_ipip_device() to pass IPAddress to set_interface_ips().
    - Fix log spam when we fail to remove routes from a deleted interface.
    - Disable make's implicit rules, which slow down the build.
    - Improve calculation graph comments.
    - Felix 2.0.0 Deb/RPM packaging
    - Document how to sign and publish Deb/RPM packages
    - Allow using dependencies that need SSH for access
    - Add make target for patching complete Felix 2.0.x install

* Fri Dec 16 2016 Neil Jerram <neil@tigera.io> 2.0.0-1
  - Felix 2.0.0 (from Git commit de9ffc2).
    - Rev libcalico-go to 1.0.0-rc5.
    - Update to use libcalico-go 1.0.0

* Wed Dec 07 2016 Neil Jerram <neil@tigera.io> 2.0.0-0.1.rc4
  - Felix 2.0.0-rc4 (from Git commit 706bb9c).
    Felix version 2.0.0-rc4

    - Record Deb/RPM packaging for Felix 2.0.0-rc3
    - If an interface is down, make sure we remove its routes.
    - Make rule generation tolerate missing IP version for ICMP.
    - Skip rules that have CIDRs for different IP versions.
    - Use libcalico-go v1.0.0-rc4
    - Use realpath instead of readlink -f

* Mon Dec 05 2016 Neil Jerram <neil@tigera.io> 2.0.0-0.1.rc3
  - Felix 2.0.0-rc3 (from Git commit 6bdd086).
    Felix version 2.0.0-rc3

    - Add 5 minutes to initial usage reporting delay
    - Record Felix 2.0.0-rc2 packaging
    - Clean up some minor release process niggles
    - Add a make patch-script target
    - Update to current libcalico-go master

* Thu Dec 01 2016 Neil Jerram <neil@tigera.io> 2.0.0-0.1.rc2
  - Felix 2.0.0-rc2 (from Git commit a98a7a5).
    - Improve early logging configuration (fixes #1156)
      - Default to logging errors.
      - Provide an override environment variable that allows early logging
        to be turned off or increased. (FELIX_EARLYLOGSEVERITYSCREEN)
    - Allow access to floating IPs from the Calico host as well as from
      further afield.
    - Fix that clusterType was being defaulted when clusterGUID was missing.
    - Incorporate latest libcalico-go improvements (v1.0.0-rc1)
    - Update for current logrus API (fixes #1162)
    - Improve release process for Felix
    - Update libcalico-go to v1.0.0-rc2

* Mon Nov 07 2016 Neil Jerram <neil@tigera.io> 2.0.0-0.3.beta3
  - felix version 2.0.0-0.3.beta3 release
    - Pin logrus to 4b6ea73.
    - Pin libcalico-go to v1.0.0-beta-rc2.
    - Use 'glide up' to update other Go dependencies.

* Fri Nov 04 2016 Neil Jerram <neil@tigera.io> 2.0.0-0.2.beta2
  - felix version 2.0.0-0.2.beta2 release
    - Fix that nat-outgoing was not being honoured.

* Fri Nov 04 2016 Neil Jerram <neil@tigera.io> 2.0.0-0.1.beta
  - felix version 2.0.0-0.1.beta release
    - Separate Felix into dataplane driver and dataplane-independent
      parts.  (The initial dataplane driver is the one that uses Linux
      iptables and routing commands; this division will allow us to target
      other dataplane implementations.)
    - Rewrite the dataplane-independent part of Felix in Go, for improved
      performance.
    - Update calico-diags to collect Upstart logs.
    - Improve usage reporting: extra stats, better version number.
    - Improve endpoint status reporting.
    - Support Kubernetes backend.
    - Build system improvements.

* Mon Oct 31 2016 Neil Jerram <neil@tigera.io> 1.4.4-1
  - felix version 1.4.4 release
    - Add a retry for deleting conntrack entries.
    - calico-diags: include DevStack logs, if present
    - Make repo branch for coverage diff configurable
    - Add 'this doc has moved' to relevant location in new docs site.
    - Update coveralls badge.
    - IP SAN support in pyinstaller build
    - Add SemaphoreCI badge.
    - Pin pycparser version.

* Mon Oct 03 2016 Neil Jerram <neil@tigera.io> 1.4.3-1
  - calico version 1.4.3 release
    - Support InterfacePrefix having multiple values, to allow hybrid Calico use by
      OpenStack and Kubernetes/Docker/Mesos at the same time.
    - Use PyInstaller-based Felix in calico/felix container build.
    - Update Debian and RPM packaging to stop requiring /etc/calico/felix.cfg, as
      Felix itself no longer requires this file to exist.
    - Update URLs for the renaming of this repository from 'calico' to 'felix'.

* Wed Sep 21 2016 Neil Jerram <neil@tigera.io> 1.4.2-1
  - Calico version 1.4.2
    - Add CircleCI config
    - Fix for baremetal issue (#1071)
    - Allow {inbound,outbound}_rules to be omitted, and handle as []
    - Add IgnoreLooseRPF config parameter
    - Handle interface renaming
    - Documentation improvements:
      - Add EtcdEndpoints to Felix configuration reference.
      - Improve overview documentation about Calico security.
      - Update recommended RPM repo for Calico with Liberty or later
    - Add Usage Reporting to Felix
    - Allow customization of 'etcdctl' for calico-diags
    - Add config option to disable IPv6
    - Reduce EtcdWatcher timeout to 10s
    - Increase urllib3 log severity to avoid log spam from EtcdWatcher

* Fri Jul 22 2016 Neil Jerram <neil@tigera.io> 1.4.0-1
  - Calico version 1.4.0 release
    - Fix example policy in bare metal docs to be valid json
    - Use a different conntrack command to trigger module load.
    - Missing conntrack requires conntrack, not iptables
    - Allow missing or "default" for tier order.
    - Updates for transition to Tigera. (#1055, #1049)
    - specified coverage >=4.02,<4.1 to work around #1057
    - Fix hypothesis test for label validation. (#1060)
    - Default to using system certificate store.
    - Fix that conntrack rules only RETURNed packets rather than ACCEPTing.
    - Fill in missing log substitution (#1066)
    - Add tool to remove all felix iptables/ipsets changes. (#1048)
    - Add option to override DROP rules for debugging policy.
    - Add log action, and ability to log any rule.

* Mon Jun 27 2016 Neil Jerram <neil@tigera.io> 1.4.0-0.3.pre
  - calico pre-release (from Git commit 4b1a68)
    - Add support for securing bare-metal host endpoints.  This is a significant
      change that extends Calico's security model to hosts as well as the
      workloads running on them.
    - InterfacePrefix now defaults to "cali", which is a safe default that happens
      to be the correct value for container systems.
    - MAC address field in endpoint objects is now optional.  If omitted, the MAC
      address is not policed in iptables.
    - Add support for running Felix on RedHat 6.5+ and other distributions with
      glibc 2.12+ and kernel 2.6.32+ via creation of Python 2.7 PyInstaller bundle.
    - Fix iptables programming for interfaces with untypically long names.
    - Documentation fixes and updates.
    - Add Xenial support (systemd configuration for Felix).
    - Update CLA process and copyrights for new sponsor Tigera.
    - Add Dockerfile metadata labels (as defined at label-schema.org).
    - Check that conntrack and iptables are installed at start-of-day.
    - Fix that a config section called [DEFAULT] was ignored.
    - Simplify upstart job. (#1035)
    - Add Timeout to socket.accept(). (#1045)

* Thu Feb 25 2016 Shaun Crampton <shaun@projectcalico.org> 1.3.0-1
  - Felix now parses the etcd snapshot in parallel with the event stream;
    this dramatically increases scale when under load.
  - Various performance and scale improvements.
  - Removed support for Python 2.6.  python-etcd no longer supports 2.6
    as of 0.4.3.
  - Add IpInIpTunnelAddr configuration parameter to allow the IP address of
    the IPIP tunnel device to be set.
  - Add IptablesMarkMask configuration parameter to control which bits are
    used from the iptables forwarding mark.
  - Increase default size of ipsets and make configurable via the
    MaxIpsetSize parameter.
  - Bug fixes, including fixes to NAT when using IPIP mode.

* Tue Jan 12 2016 Matt Dupre <matt@projectcalico.org> 1.3.0-0.6.pre
  - Pre-release of 1.3.0.

* Thu Dec 10 2015 Matt Dupre <matt@projectcalico.org> 1.2.2-1
  - Don't report port deletion as an error status.
  - Improve leader election performance after restart.
  - Catch additional python-etcd exceptions.
  - Reduce election refresh interval.
  - Resolve "Felix dies if interface missing" on Alpine Linux.
  - Rebase to latest 2015.1.2 and 2014.2.4 upstream Ubuntu packages.

* Fri Nov 13 2015 Matt Dupre <matt@projectcalico.org> 1.2.1-1
  - Fix Felix ipset exception when using IPIP.
  - Use iptables protocol numbers not names.
  - Fixes to diagnostics collection scripts.
  - Pin networking-calico pip version.
  - Really delete routes to ns-* devices in pre-Liberty OpenStack.

* Mon Oct 26 2015 Matt Dupre <matt@projectcalico.org> 1.2.0-1
  - Truncate long output from FailedSystemCall exception.
  - Add instructions for use with OpenStack Liberty.

* Mon Oct 19 2015 Matt Dupre <matt@projectcalico.org> 1.2.0-0.2.pre
  - Add liveness reporting to Felix.  Felix now reports its liveness into
    etcd and the neutron driver copies that information to the Neutron DB.
    If Felix is down on a host, Neutron will not try to schedule a VM on
    that host.
  - Add endpoint status reporting to Felix.  Felix now reports the state of
    endpoints into etcd so that the OpenStack plugin can report this
    information into Neutron.  If Felix fails to configure a port, this now
    causes VM creation to fail.
  - Performance enhancements to ipset manipulation.
  - Rev python-etcd dependency to 0.4.1.  Our patched python-etcd version
    (which contains additional patches) is still required.
  - Reduce occupancy of Felix's tag resolution index in the common case
    where IP addresses only have a single owner.
  - Felix now sets the default.rp_filter sysctl to ensure that endpoints
    come up with the Kernel's RPF check enabled by default.
  - Optimize Felix's actor framework to reduce message-passing overhead.

* Tue Sep 08 2015 Neil Jerram <Neil.Jerram@metaswitch.com> 1.1.0
  - Improve the documentation about upgrading a Calico/OpenStack system.
  - Fix compatibility with latest OpenStack code (oslo_config).
  - Use posix_spawn to improve Felix's performance under heavy load.
  - Explicitly use and enable the kernel's reverse path filtering
    function, and remove our iptables anti-spoofing rules, which were not
    as robust.

* Fri Aug 14 2015 Matt Dupre <matt@projectcalico.org> 1.0.0-1
  - Calico version 1.0.0 release

* Tue Aug 10 2015 Matt Dupre <matt@projectcalico.org> 0.29~rc1
  - First release candidate

* Tue Aug 04 2015 Matt Dupre <matt@projectcalico.org> 0.28
  - Felix now restarts if its etcd configuration changes.
  - Felix now periodically refreshes iptables to be robust to other processes
    corrupting its chains.
  - More thorough resynchronization of etcd from the Neutron mechanism driver.
  - Added process-specific information to the diagnostics dumps from Felix.

* Wed Jul 15 2015 Matt Dupre <matt@projectcalico.org> 0.27.1
  - Interim bug-fix release - reinstate DHCP checksum calculation rule.

* Tue Jul 14 2015 Matt Dupre <matt@projectcalico.org> 0.27
  - Limit number of concurrent shell-outs in felix to prevent file descriptor
    exhaustion.
  - Have felix periodically resync from etcd and force-refresh the dataplane.
  - Stop restarting Felix on Ubuntu if it fails more than 5 times in 10 seconds.
  - Move DHCP checksum calculation to Neutron.
  - Get all fixed IPs for a port.

* Mon Jun 29 2015 Cory Benfield <cory@projectcalico.org> 0.26
  - Update and improve security model documentation.
  - Streamline conntrack rules, move them to top-level chains to avoid
    duplication.
  - Narrow focus of input iptables chain so that it only applies to
    Calico-handled traffic.
  - Provide warning log when attempting to use Neutron networks that are not of
    type 'local' or 'flat' with Calico.
  - Handle invalid JSON in IPAM key in etcd.
  - Move all log rotation into logrotate and out of Felix, to prevent conflicts.
  - Change log rotation strategy for logrotate to not rotate small log files.
  - Delay starting the Neutron resynchronization thread until after all the
    necessary state has been configured, to avoid race conditions.
  - Prevent systemd restarting Felix when it is killed by administrators.

* Mon Jun 22 2015 Cory Benfield <cory@projectcalico.org> 0.25
  - Remove stale conntrack entries when an endpoint's IP is removed.
  - #672: Fix bug where profile chain was left empty instead of being
    stubbed out.
  - Improve security between endpoint and host and simplify INPUT chain logic.

* Mon Jun 15 2015 Cory Benfield <cory@projectcalico.org> 0.24
  - Add Felix statistics logging on USR1 signal.
  - Add support for routing over IP-in-IP interfaces in order to make it
    easier to evaluate Calico without reconfiguring underlying network.
  - Reduce felix occupancy by replacing endpoint dictionaries by "struct"
    objects.
  - Allow different hosts to have different interface prefixes for combined
    OpenStack and Docker systems.
  - Add missing support for 0 as a TCP port.
  - Add support for arbitrary IP protocols.
  - Intern various IDs in felix to reduce occupancy.
  - Fix bug where Calico may not propagate security group rule changes from
    OpenStack.
  - Reduced logspam from Calico Mechanism Driver.

* Mon Jun 08 2015 Matt Dupre <matt@projectcalico.org> 0.23
  - Reset ARP configuration when endpoint MAC changes.
  - Forget about profiles when they are deleted.
  - Treat bad JSON as missing data.
  - Add instructions for Kilo on RHEL7.
  - Extend diagnostics script to collect etcd and RabbitMQ information.
  - Improve BIRD config to prevent NETLINK: File Exists log spam.
  - Reduce Felix logging volume.

* Tue Jun 02 2015 Matt Dupre <matt@projectcalico.org> 0.22.1
  - Updated Mechanism driver to specify fixed MAC address for Calico tap
    interfaces.
  - Prevent the possibility of gevent context-switching during garbage collection
    in Felix.
  - Increase the number of file descriptors available to Felix.
  - Firewall input characters in profiles and tags.
  - Implement tree-based dispatch chains to improve IPTables performance with
    many local endpoints.
  - Neutron mechanism driver patches and docs for OpenStack Kilo release.
  - Correct IPv6 documentation for Juno and Kilo.

* Tue May 26 2015 Matt Dupre <matt@projectcalico.org> 0.21
  - Support for running multiple neutron-server instances in OpenStack
  - Support for running neutron-server API workers in OpenStack
  - Calico Mechanism Driver now performs leader election to control state
    resynchronization
  - Extended data model to support multiple security profiles per endpoint
  - Calico Mechanism Driver now attempts to delete empty etcd directories
  - Felix no longer leaks memory when etcd directories it watches are deleted
  - Fix error on port creation where the Mechanism Driver would create, delete,
    and then recreate the port in etcd
  - Handle EtcdKeyNotFound from atomic delete methods
  - Handle etcd cluster ID changes on API actions
  - Fix ipsets cleanup to correctly iterate through stopping ipsets
  - Ensure that metadata is not blocked by over-restrictive rules on outbound
    traffic
  - Updates and clarifications to documentation

* Mon May 18 2015 Matt Dupre <matt@projectcalico.org> 0.20
  - Felix graceful restart support
  - Refactoring and additional unit testing

* Mon May 11 2015 Neil Jerram <neil@projectcalico.org> 0.19
- Further fixes and improvements to Calico components
  - Add script that automates the merging required for a Debian/Ubuntu package
  - Actually save off the endpoints in the endpoint index.
  - Fix reference leak in felix caused by reference cycle.
  - Core review markups and cleanups to ref-tracking code.
  - Add FV-level test that genuinely leaks an exception.

* Tue May 05 2015 Neil Jerram <neil@projectcalico.org> 0.18
- Further fixes and improvements to Calico components
  - Note that RHEL 6.5 instructions are not yet complete
  - Document that Felix requires a config file, or it won't start on RHEL
  - Tidy up line wrapping in RHEL install docs
  - Move utility functions to frules
  - Minor code tidies in dispatch.py
  - Refactor DispatchManager API to not use dicts
  - Add unit tests for DispatchChains
  - Clarify DispatchChains comparison logic
  - Move common validation code to single place.
  - Reinstate etc after overwriting import.
  - Initial code review markups for iptables updater.
  - Code review markups for fiptables.py.
  - Address some RHEL 7 install instruction issues:
  - Minor grammar markups
  - Fix missing import in common
  - Revert "Initial code review markups for iptables updater."
  - Docstrings for UpdateSplitter
  - Remove invalid module reference
  - Retire RHEL 6.5 instructions until we can fix them up, or are convinced there is no demand.
  - Allow for config to be read from config files.
  - Code review feedback
  - changed bgp_export policy to be interface of origin based
  - Ensure no logs are made to screen in mainline with screen logging disabled
  - syntax cleanup, prettified, and default filter added back in.
  - cut and paste doh... - v4 default address used in v6 config file
  - Work in progress on cleanup/support for anycast IPs.
  - Minor fixes: typos and incorrect indexing into dicts.
  - Fixes and cleanups: move updates into lower level methods.
  - Fix missing delete when cleaning up ip address.
  - Minor cleanups and self-review markups.
  - Code review markups.  Track dirty tags and update en-masse.
  - Revert "Revert "Initial code review markups for iptables updater.""
  - Revert rename of _Transaction.updates, it is referenced by IptablesUpdater.
  - Suppress start-of-day iptables-restore errors from CaS-type operations.
  - Tidy up etcd exception logging.
  - Clean up devices exception logging.
  - Add actor life-cycle logging.
  - Add endpoint and profile IDs as comments in iptables chains.
  - Unit tests for the UpdateSplitter
  - RHEL7 doc: fix formatting of Calico repo config
  - RHEL7 doc: don't mention Icehouse
  - Clarify that mapping is dict
  - Update documentation of configuration for Felix.
  - Felix review and some UT (actor, refcount)
  - Replace endpoint ID with tuple that includes host and workload too.
  - Code review markups to refcount.py.
  - Don't process endpoint creation until SOD complete
  - Docs typo fix: incorrect etcd mount in fstab
  - Remove comments
  - Document the new mailing lists
  - Update involved.rst
  - Plugin: provide correct workload ID - fixes #445
  - Plugin: provide correct workload ID - UT updates
  - Update README.md
  - Cleanup README line length
  - Missing sec group retries
  - Close race between resync and access to self.sgs in plugin.
  - Remove race in needed_profile cleanup by using a semaphore.
  - Be resilient to ports disappearing while loading SG members.
  - Protect all access to the security groups dict.
  - Fix up UT environment to include neutron.common.exceptions.
  - Reinstate ability to take file path as command line parameter.
  - Markups to config file specification - tidy exception handling
  - Wording tweaks based on previous version of config documentation.

* Mon Apr 27 2015 Neil Jerram <neil@projectcalico.org> 0.17
- Bug fixes and improvements to Calico components
  - Clean up config loading (code review markups).
  - Remove references to ACL manager from RHEL docs
  - Etcd install instructions for RHEL
  - Be more defensive in etcd polling, catch various HTTP-related exceptions.
  - Fix import order in felix.py to invoke gevent monkey-patch first.
  - Fix missing arg to log message.
  - Remove incorrect comment.
  - Fix plugin to set only icmp_type/code and not port range for ICMP.
  - Add UTs for ICMP rule generation.
  - Add felix support for ICMP code, firewall values.
  - Validate plugin data agsint felix's validation routines.
  - Code review markups.
  - Fix missing continue: use setting of response as a gate in fetcd.py.
  - Increase severity of socket.timeout warning.
  - Add httplib errors into excepts.
  - Code review markups.
  - Update involved.rst
  - Update contribute.rst
  - Tidy up line lengths
  - Revert "Tidy up line lengths"
  - Tidy up line lengths
  - Don't unnecessarily pin versions
  - Fix up a range of commnents.
  - Cleanup toctree for contribution doc
  - Further README cleanup
  - The letter 'a' is tricksy
  - Update contribute.rst
  - RPM Version 0.16
  - Fix RPM version
  - Beef up syslog format, add a couple of additional logs.
  - Debian packaging: python-gevent is not actually needed on controller
  - RPM packaging: remove ACL manager and ZMQ deps; add python-gevent (fixes #435)
  - Packaging: add dependency of Felix on net-tools, for the arp command (fixes #146)
  - Make ipset uperations idempotent.
  - Fix cluster UUID check.  Copy UUID from old client to new, fix typo in arg name.
  - RHEL install markups
  - Fix my own review markups
  - Run etcd on startup
  - After reboots
  - Copy etcd binaries to the right place
  - Update bundle for etcd architecture
  - Use commit id instead of tag in tox dependency
  - Code review markups.
  - Prevent ActiveIpset from recreating ipset after on_unreferenced().
  - Fix missing stdin argument to Popen, beef up diags for ActiveIpset.
  - Code review markups.
  - Update openstack.rst
  - Don't setuid on RHEL 6.5.
  - Wrapping lines
  - Fix numbering in ubuntu-opens-install.rst
  - Add missing jump target to ICMPv6 from endpoint rule.
  - Add "icmp_code" to whitelist of allowed rule fields.
  - Prevent programming of ICMP type 255, which the kernel treats as wildcard.
  - Isolate rule parsing failure to individual rule.

* Tue Apr 21 2015 Matt Dupre <matt@projectcalico.org> 0.16
- First release with etcd

* Fri Apr 10 2015 Matt Dupre <matthew.dupre@metaswitch.com> 0.15
- Fix exception in Neutron mechanism driver
- Many documentation changes and additions

* Fri Mar 20 2015 Matt Dupre <matthew.dupre@metaswitch.com> 0.14
- Move documentation from separate calico-docs GitHub wiki to Read the Docs
- Neutron mechanism driver fixes

* Fri Mar 06 2015 Matt Dupre <matthew.dupre@metaswitch.com> 0.13
- Bug fixes and enhancements to Calico components
  - Remove python-iptables
  - Add EL6.5 support
  - Make Calico components restart after failures
  - Enhance diagnostics gathering script
  - Fix live migration support
  - Many logging, testing and configuration improvements
  - Improve handling of connection timeouts
  - Program proxy NDP

* Fri Feb 13 2015 Matt Dupre <matthew.dupre@metaswitch.com> 0.12.1
- Bug fixes and improvements to Calico components
  - Initial refactor of fsocket.
  - Fix issue #133 (lost resync when connection error)
  - Fix restart failure on connection error (bug #97)
  - More timing tests, and fixing of resulting bugs.
  - Tighten up resync testing, with bug fix.
  - ACL Manager fix: Suppress superfluous unsolicited ACLUPDATE messages when nothing has changed
  - Use ip route replace instead of add Fixes timing window when route exists during live migration
  - Fix #164: Disable proxy_delay on taps to avoid delayed proxy ARP response.
  - Better doc and organization for setup code
  - mech_calico: Bind as directed by Neutron server's bind_host config
  - Delete routes when endpoint destroyed
  - Send ENDPOINTDESTROYED rsp even whenendpoint is unknown (fixes #192)
  - More robust exception handling in handle_endpoint{updated|destroyed}
  - Unit testing and diagnostics improvements

* Fri Jan 30 2015 Matt Dupre <matthew.dupre@metaswitch.com> 0.11
- Logging improvements and additional unit tests
- ACL Manager fixes
  - Support multiple security groups on a single endpoint
  - ACL Manager stops listening for network updates silently when a rule
    references an empty security group
  - Ensure ACL Manager exits cleanly with a log when worker threads crash

* Fri Jan 23 2015 Matt Dupre <matthew.dupre@metaswitch.com> 0.10.3~rc3
- Add Red Hat 7 support
- Many code fixes and enhancements

* Fri Nov 21 2014 Neil Jerram <nj@metaswitch.com> 0.8
- New fixes and enhancements to Felix
  - Clean up code and tidy up ready so that accept default rules can work.
  - Some trivial code tidy left over from the merges.
  - Minor typo fixes.
  - Code review markups.
  - Fix bug where duplicate rules created.
  - Fix up ICMP rules for all ICMP.
  - Various code review markups ready for merging.
  - Unblock outgoing DHCP. Bug in fix to issue38.
  - Fix more issues with issue38 code.  Allow DHCP for IPv6 too Fix up
    getting in / out interfaces backwards
  - Handle ACLUPDATE for deleted endpoint.
  - Config file tweaks. Comment out values matching defaults.
  - Add Metadata IP and Port configuration to Felix
  - Allow address as well as IP for metadata.
  - Ban traffic to the loopback address from VMs (unless for metadata)

* Tue Nov 11 2014 Neil Jerram <nj@metaswitch.com> 0.7
- Update packaging to support source package creation and upload.
  - Implement install steps in setup.py and debian/rules, instead of setup.cfg.

* Fri Nov 07 2014 Neil Jerram <nj@metaswitch.com> 0.6
- Many fixes and enhancements to Felix (the new Calico agent)
  - IP v6 support and minor bug fixes.
  - Minor logging enhancement.
  - Fix dull bug where we never left long enough for resync responses to return on a slow system, ignoring the config values.
  - Many more updates. Apart from intermittent iptables issues, mostly working well. Next action is to fix those.
  - Finally fix dull issue with python-iptables, state and IPv6.
  - Add ep_retry code.
  - Fix small bugette in handling of endpoint retry.
  - Stop using "state" completely - "conntrack" seems more reliable.
  - Fix up bug where we created IPv6 sets as IPv4, then crashed.
  - GETACLUPDATE response may arrive before tap interface created; handle it.
  - Speculative fix for problem with icmp ip6tables rules.
  - Do not get confused during second resync and delete endpoints.
  - Allow for the state of endpoints to be disabled.
  - Subscribe to ACL heartbeats to avoid timing it out continuously.
  - Minor cosmetic edits.
  - More minor refactoring and code tidy up.
  - Remove IPs from an endpoint when they are removed by the API. Also, some minor code tidies.
  - Clean up logic when removing unused IPs.
  - Fix up dull typo in IP removal code.
  - Fix bug where tap address got wrong MAC address.
  - Put in candidate workaround for looping in iptables configuration.
- Packaging: calico-felix needs dependency on python-dev(el)
- RPM packaging fixes
  - Start and stop Calico services on install/uninstall
  - Run Calico services as root, not as 'neutron'
- ACL Manager fix
  - ACL manager was sending a three part message for keepalives. Make it a two part message like the others.

* Mon Oct 27 2014 Neil Jerram <nj@metaswitch.com> 0.5
- New Calico architecture

* Fri Sep 26 2014 Neil Jerram <nj@metaswitch.com> 0.4.1
- Install generator script and template for BIRD6 config

* Tue Sep 16 2014 Neil Jerram <nj@metaswitch.com> 0.4
- Import routes from all ethernet interfaces (in BIRD config)
- Changes to remove unnecessary dependencies on linuxbridge code
- Enhancements for Calico/IPv6 connectivity

* Fri Jul 18 2014 Neil Jerram <nj@metaswitch.com> 0.3
- First RPM-packaged release of Project Calico<|MERGE_RESOLUTION|>--- conflicted
+++ resolved
@@ -2,13 +2,8 @@
 
 Name:           felix
 Summary:        Project Calico virtual networking for cloud data centers
-<<<<<<< HEAD
-Version:        2.7.0
-Release:        0.1.pre2%{?dist}
-=======
 Version:        3.0.1
 Release:        1%{?dist}
->>>>>>> 8b316108
 License:        Apache-2
 URL:            http://projectcalico.org
 Source0:        felix-%{version}.tar.gz
@@ -156,29 +151,6 @@
 
 
 %changelog
-<<<<<<< HEAD
-* Mon Oct 16 2017 Neil Jerram <neil@tigera.io> 2.7.0-0.1.pre2
-  - Felix 2.7.0-pre2 (from Git commit 942db10).
-    [Changes recorded in 2.7.0-pre2 tag]
-    - Add support for network sets.
-
-* Mon Oct 16 2017 Neil Jerram <neil@tigera.io> 2.7.0-0.1.pre1
-  - Felix 2.7.0-pre1 (from Git commit d0576c7).
-    [Changes recorded in 2.7.0-pre1 tag]
-    - Implement support for network sets.
-    [Changes recorded in 2.6.0 tag]
-    By upgrading libcalico-go to v1.7.0, we add support for Kubernetes'
-    v1.8.0 NetworkPolicy with Egress rule and IPBlock functionality.
-
-    In addition, libcalico-go now supports a new `Types` field which
-    specifies whether a rule should apply to `ingress`, `egress` or
-    both types of traffic.
-
-    - Allow Policy to explicitly govern ingress and/or egress [#1557](https://github.com/projectcalico/felix/pull/1557)
-    - Add read/write timeout options for Typha connection. [#1538](https://github.com/projectcalico/felix/pull/1538)
-    - Fix OpenStack detection heuristic to ignore 'none'. [#1556](https://github.com/projectcalico/felix/pull/1556)
-    - Adding support for ppc64le. [#1516](https://github.com/projectcalico/felix/pull/1516)
-=======
 * Fri Dec 22 2017 Neil Jerram <neil@tigera.io> 3.0.1-1
   - Felix 3.0.1 (from Git commit 757dc44).
     [Changes recorded in 3.0.1 tag]
@@ -237,7 +209,28 @@
     - Move UDP conntrack clear into Port.CanConnectTo().
     - Rev libcalico-go to pick up resync loop fix.
     - DatastoreType etcdv2 -> etcdv3
->>>>>>> 8b316108
+
+* Mon Oct 16 2017 Neil Jerram <neil@tigera.io> 2.7.0-0.1.pre2
+  - Felix 2.7.0-pre2 (from Git commit 942db10).
+    [Changes recorded in 2.7.0-pre2 tag]
+    - Add support for network sets.
+
+* Mon Oct 16 2017 Neil Jerram <neil@tigera.io> 2.7.0-0.1.pre1
+  - Felix 2.7.0-pre1 (from Git commit d0576c7).
+    [Changes recorded in 2.7.0-pre1 tag]
+    - Implement support for network sets.
+    [Changes recorded in 2.6.0 tag]
+    By upgrading libcalico-go to v1.7.0, we add support for Kubernetes'
+    v1.8.0 NetworkPolicy with Egress rule and IPBlock functionality.
+
+    In addition, libcalico-go now supports a new `Types` field which
+    specifies whether a rule should apply to `ingress`, `egress` or
+    both types of traffic.
+
+    - Allow Policy to explicitly govern ingress and/or egress [#1557](https://github.com/projectcalico/felix/pull/1557)
+    - Add read/write timeout options for Typha connection. [#1538](https://github.com/projectcalico/felix/pull/1538)
+    - Fix OpenStack detection heuristic to ignore 'none'. [#1556](https://github.com/projectcalico/felix/pull/1556)
+    - Adding support for ppc64le. [#1516](https://github.com/projectcalico/felix/pull/1516)
 
 * Tue Sep 26 2017 Brendan Creane <brendan@tigera.io> 2.6.0-1
   - Felix 2.6.0 (from Git commit 64caa62).
