--- conflicted
+++ resolved
@@ -7,14 +7,10 @@
     mock
     coverage>=4.0a5
     unittest2
-<<<<<<< HEAD
+    git+https://github.com/Metaswitch/python-etcd.git@3f14a002c9a75df3242de3d81a91a2e6bd32c5a8#egg=python-etcd
 commands=nosetests --with-coverage
 
 [testenv:pypy]
 # Pypy doesn't test code coverage because it slows PyPy way down. Also, Neutron
 # doesn't support PyPy so we don't care if those tests fail.
-commands=nosetests calico/felix/test calico/acl_manager/test calico/test
-=======
-    git+https://github.com/Metaswitch/python-etcd.git@3f14a002c9a75df3242de3d81a91a2e6bd32c5a8#egg=python-etcd
-commands=nosetests --with-coverage
->>>>>>> d69be15a
+commands=nosetests calico/felix/test calico/acl_manager/test calico/test