--- conflicted
+++ resolved
@@ -1594,11 +1594,7 @@
 	}()
 
 	// Give the policy program somewhere to jump to.
-<<<<<<< HEAD
 	epiFD := installAllowedProgram(tcJumpMap)
-=======
-	epiFD := installAllowedProgram(jumpMap)
->>>>>>> db6a68d2
 	defer func() {
 		err := epiFD.Close()
 		Expect(err).NotTo(HaveOccurred())
