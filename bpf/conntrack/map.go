--- conflicted
+++ resolved
@@ -212,13 +212,10 @@
 	return data.A2B.FinSeen && data.B2A.FinSeen
 }
 
-<<<<<<< HEAD
-=======
 func (data EntryData) FINsSeenDSR() bool {
 	return data.A2B.FinSeen || data.B2A.FinSeen
 }
 
->>>>>>> 70861523
 func (e Value) Data() EntryData {
 	ip := e[40:44]
 	tip := e[48:52]
