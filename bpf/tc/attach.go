--- conflicted
+++ resolved
@@ -163,7 +163,6 @@
 		}
 	}
 
-<<<<<<< HEAD
 	// Check if the bpf object is already attached, and we should skip re-attaching it
 	progID, isAttached := ap.AlreadyAttached(preCompiledBinary)
 	if isAttached {
@@ -172,13 +171,8 @@
 	}
 	logCxt.Debugf("Continue with attaching BPF program %s", ap.FileName())
 
-	err = obj.Load()
-	if err != nil {
-		return "", fmt.Errorf("error loading program %v", err)
-=======
 	if err := obj.Load(); err != nil {
 		return "", fmt.Errorf("error loading program: %w", err)
->>>>>>> 77ab9d42
 	}
 
 	isHost := false
