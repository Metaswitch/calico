// Copyright (c) 2020-2021 Tigera, Inc. All rights reserved.
//
// Licensed under the Apache License, Version 2.0 (the "License");
// you may not use this file except in compliance with the License.
// You may obtain a copy of the License at
//
//     http://www.apache.org/licenses/LICENSE-2.0
//
// Unless required by applicable law or agreed to in writing, software
// distributed under the License is distributed on an "AS IS" BASIS,
// WITHOUT WARRANTIES OR CONDITIONS OF ANY KIND, either express or implied.
// See the License for the specific language governing permissions and
// limitations under the License.

// Copyright (c) 2020  All rights reserved.

package tc

import (
	"bytes"
	"encoding/json"
	"errors"
	"fmt"
	"io/ioutil"
	"net"
	"os"
	"os/exec"
	"path"
	"path/filepath"
	"regexp"
	"strconv"
	"strings"
	"sync"

	log "github.com/sirupsen/logrus"

	"github.com/projectcalico/libcalico-go/lib/set"

	"github.com/projectcalico/felix/bpf"
	"github.com/projectcalico/felix/bpf/libbpf"
)

type AttachPoint struct {
	Type                 EndpointType
	ToOrFrom             ToOrFromEp
	Hook                 Hook
	Iface                string
	LogLevel             string
	HostIP               net.IP
	IntfIP               net.IP
	FIB                  bool
	ToHostDrop           bool
	DSR                  bool
	TunnelMTU            uint16
	VXLANPort            uint16
	ExtToServiceConnmark uint32
	PSNATStart           uint16
	PSNATEnd             uint16
}

var tcLock sync.RWMutex
var ErrDeviceNotFound = errors.New("device not found")
var ErrInterrupted = errors.New("dump interrupted")
var prefHandleRe = regexp.MustCompile(`pref ([^ ]+) .* handle ([^ ]+)`)

func (ap AttachPoint) Log() *log.Entry {
	return log.WithFields(log.Fields{
		"iface": ap.Iface,
		"type":  ap.Type,
		"hook":  ap.Hook,
	})
}

// AttachProgram attaches a BPF program from a file to the TC attach point
func (ap AttachPoint) AttachProgram() (string, error) {
	logCxt := log.WithField("attachPoint", ap)

	tempDir, err := ioutil.TempDir("", "calico-tc")
	if err != nil {
		return "", fmt.Errorf("failed to create temporary directory: %w", err)
	}
	defer func() {
		_ = os.RemoveAll(tempDir)
	}()

	filename := ap.FileName()
	preCompiledBinary := path.Join(bpf.ObjectDir, filename)
	tempBinary := path.Join(tempDir, filename)

	err = ap.patchBinary(logCxt, preCompiledBinary, tempBinary)
	if err != nil {
		logCxt.WithError(err).Error("Failed to patch binary")
		return "", err
	}

	// Using the RLock allows multiple attach calls to proceed in parallel unless
	// CleanUpJumpMaps() (which takes the writer lock) is running.
	logCxt.Debug("AttachProgram waiting for lock...")
	tcLock.RLock()
	defer tcLock.RUnlock()
	logCxt.Debug("AttachProgram got lock.")

	//nolint
	progsToClean, err := ap.listAttachedPrograms()
	if err != nil {
		return "", err
	}
	obj, err := libbpf.OpenObject(tempBinary)
	if err != nil {
		return "", err
	}
	defer obj.Close()

	baseDir := "/sys/fs/bpf/tc/"
	for m, err := obj.FirstMap(); m != nil && err == nil; m, err = m.NextMap() {
		subDir := "globals"
		if m.Type() == libbpf.MapTypeProgrArray && strings.Contains(m.Name(), "cali_jump") {
			if ap.Hook == HookIngress {
				subDir = ap.Iface + "_igr/"
			} else {
				subDir = ap.Iface + "_egr/"
			}
		}
		pinPath := path.Join(baseDir, subDir, m.Name())
		perr := m.SetPinPath(pinPath)
		if perr != nil {
			return "", fmt.Errorf("error pinning map %v errno %v", m.Name(), perr)
		}
	}

<<<<<<< HEAD
	// Check if a hash file exists for the Attach Point. If the object name and
	// its hash matches the content of interface's hash file, and exactly 1 program is
	// attached to the interface, then the program was attached before. So we skip reattaching it
	hook := "tc_" + string(ap.Hook)
	hashMatched, err := bpf.VerifyProgHash(ap.IfaceName(), hook, preCompiledBinary)
	if err == nil {
		if hashMatched && len(progsToClean) == 1 {
			logCxt.Info("Program already attached, skip reattaching")
			return nil
		}
	} else {
		logCxt.WithError(err).Warn("Failed to check if BPF program was already attached: %w", err)
	}
	logCxt.Info("Continue with attaching BPF program")

	_, err = ExecTC("filter", "add", "dev", ap.Iface, string(ap.Hook),
		"bpf", "da", "obj", tempBinary,
		"sec", SectionName(ap.Type, ap.ToOrFrom),
	)
=======
	err = obj.Load()
>>>>>>> f37a732c
	if err != nil {
		return "", fmt.Errorf("error loading program %v", err)
	}

	isHost := false
	if ap.Type == "host" {
		isHost = true
	}

	err = updateJumpMap(obj, isHost)
	if err != nil {
		return "", fmt.Errorf("error updating jump map %v", err)
	}

	progId, err := obj.AttachClassifier(SectionName(ap.Type, ap.ToOrFrom), ap.Iface, string(ap.Hook))
	if err != nil {
		return "", err
	}

	var progErrs []error
	for _, p := range progsToClean {
		log.WithField("prog", p).Debug("Cleaning up old calico program")
		// Remove hash files of old programs
		if err = bpf.RemoveProgHash(ap.IfaceName(), string(ap.Hook)); err != nil {
			logCxt.WithError(err).Error("Failed to remove hash of BPF program from disk")
		}

		attemptCleanup := func() error {
			_, err := ExecTC("filter", "del", "dev", ap.Iface, string(ap.Hook), "pref", p.pref, "handle", p.handle, "bpf")
			return err
		}
		err = attemptCleanup()
		if errors.Is(err, ErrInterrupted) {
			// This happens if the interface is deleted in the middle of calling tc.
			log.Debug("First cleanup hit 'Dump was interrupted', retrying (once).")
			err = attemptCleanup()
		}
		if errors.Is(err, ErrDeviceNotFound) {
			continue
		}
		if err != nil {
			log.WithError(err).WithField("prog", p).Warn("Failed to clean up old calico program.")
			progErrs = append(progErrs, err)
		}
	}

	if len(progErrs) != 0 {
		return "", fmt.Errorf("failed to clean up one or more old calico programs: %v", progErrs)
	}
<<<<<<< HEAD

	// Store a hash file for the AP so in future we can skip reattaching it
	if err = bpf.SaveProgHash(ap.IfaceName(), hook, preCompiledBinary); err != nil {
		logCxt.WithError(err).Error("Failed to record hash of BPF program on disk: %w. Ignoring.", err)
	}
	return nil
=======
	return strconv.Itoa(progId), nil
>>>>>>> f37a732c
}

func (ap AttachPoint) DetachProgram() error {
	// We never detach TC programs, so this should not be called.
	ap.Log().Panic("DetachProgram is not implemented for TC")
	return nil
}

func ExecTC(args ...string) (out string, err error) {
	tcCmd := exec.Command("tc", args...)
	outBytes, err := tcCmd.Output()
	if err != nil {
		if isCannotFindDevice(err) {
			err = ErrDeviceNotFound
		} else if isDumpInterrupted(err) {
			err = ErrInterrupted
		} else if err2, ok := err.(*exec.ExitError); ok {
			err = fmt.Errorf("failed to execute tc %v: rc=%v stderr=%v (%w)",
				args, err2.ExitCode(), string(err2.Stderr), err)
		} else {
			err = fmt.Errorf("failed to execute tc %v: %w", args, err)
		}
	}
	out = string(outBytes)
	return
}

func isCannotFindDevice(err error) bool {
	if errors.Is(err, ErrDeviceNotFound) {
		return true
	}
	if err, ok := err.(*exec.ExitError); ok {
		stderr := string(err.Stderr)
		if strings.Contains(stderr, "Cannot find device") ||
			strings.Contains(stderr, "No such device") {
			return true
		}
	}
	return false
}

func isDumpInterrupted(err error) bool {
	if errors.Is(err, ErrInterrupted) {
		return true
	}
	if err, ok := err.(*exec.ExitError); ok {
		stderr := string(err.Stderr)
		if strings.Contains(stderr, "Dump was interrupted") {
			return true
		}
	}
	return false
}

type attachedProg struct {
	pref   string
	handle string
}

func (ap AttachPoint) listAttachedPrograms() ([]attachedProg, error) {
	out, err := ExecTC("filter", "show", "dev", ap.Iface, string(ap.Hook))
	if err != nil {
		return nil, fmt.Errorf("failed to list tc filters on interface: %w", err)
	}
	// Lines look like this; the section name always includes calico.
	// filter protocol all pref 49152 bpf chain 0 handle 0x1 to_hep_no_log.o:[calico_to_host_ep] direct-action not_in_hw id 821 tag ee402594f8f85ac3 jited
	var progsToClean []attachedProg
	for _, line := range strings.Split(string(out), "\n") {
		if !strings.Contains(line, "calico") {
			continue
		}
		// find the pref and the handle
		if sm := prefHandleRe.FindStringSubmatch(line); len(sm) > 0 {
			p := attachedProg{
				pref:   sm[1],
				handle: sm[2],
			}
			log.WithField("prog", p).Debug("Found old calico program")
			progsToClean = append(progsToClean, p)
		}
	}
	return progsToClean, nil
}

func (ap AttachPoint) patchBinary(logCtx *log.Entry, ifile, ofile string) error {
	b, err := bpf.BinaryFromFile(ifile)
	if err != nil {
		return fmt.Errorf("failed to read pre-compiled BPF binary: %w", err)
	}

	logCtx.WithField("ip", ap.HostIP).Debug("Patching in IP")
	err = b.PatchIPv4(ap.HostIP)
	if err != nil {
		return fmt.Errorf("failed to patch IPv4 into BPF binary: %w", err)
	}

	b.PatchLogPrefix(ap.Iface)
	b.PatchTunnelMTU(ap.TunnelMTU)
	vxlanPort := ap.VXLANPort
	if vxlanPort == 0 {
		vxlanPort = 4789
	}
	b.PatchVXLANPort(vxlanPort)
	b.PatchExtToServiceConnmark(uint32(ap.ExtToServiceConnmark))

	err = b.PatchIntfAddr(ap.IntfIP)
	if err != nil {
		return fmt.Errorf("failed to patch interface IPv4 into BPF binary: %w", err)
	}

	err = b.WriteToFile(ofile)
	if err != nil {
		return fmt.Errorf("failed to write pre-compiled BPF binary: %w", err)
	}

	return nil
}

// ProgramName returns the name of the program associated with this AttachPoint
func (ap AttachPoint) ProgramName() string {
	return SectionName(ap.Type, ap.ToOrFrom)
}

// FileName return the file the AttachPoint will load the program from
func (ap AttachPoint) FileName() string {
	return ProgFilename(ap.Type, ap.ToOrFrom, ap.ToHostDrop, ap.FIB, ap.DSR, ap.LogLevel)
}

func (ap AttachPoint) IsAttached() (bool, error) {
	hasQ, err := HasQdisc(ap.Iface)
	if err != nil {
		return false, err
	}
	if !hasQ {
		return false, nil
	}
	progs, err := ap.listAttachedPrograms()
	if err != nil {
		return false, err
	}
	return len(progs) > 0, nil
}

// tcDirRegex matches tc's auto-created directory names, directories created when using libbpf
// so we can clean them up when removing maps without accidentally removing other user-created dirs..
var tcDirRegex = regexp.MustCompile(`([0-9a-f]{40})|(.*_(igr|egr))`)

// CleanUpJumpMaps scans for cali_jump maps that are still pinned to the filesystem but no longer referenced by
// our BPF programs.
func CleanUpJumpMaps() {
	// So that we serialise with AttachProgram()
	log.Debug("CleanUpJumpMaps waiting for lock...")
	tcLock.Lock()
	defer tcLock.Unlock()
	log.Debug("CleanUpJumpMaps got lock, cleaning up...")

	// Find the maps we care about by walking the BPF filesystem.
	mapIDToPath := make(map[int]string)
	err := filepath.Walk("/sys/fs/bpf/tc", func(p string, info os.FileInfo, err error) error {
		if err != nil {
			return err
		}
		if strings.HasPrefix(info.Name(), "cali_jump") {
			log.WithField("path", p).Debug("Examining map")

			out, err := exec.Command("bpftool", "map", "show", "pinned", p).Output()
			if err != nil {
				log.WithError(err).Panic("Failed to show map")
			}
			log.WithField("dump", string(out)).Debug("Map show before deletion")
			idStr := string(bytes.Split(out, []byte(":"))[0])
			id, err := strconv.Atoi(idStr)
			if err != nil {
				log.WithError(err).WithField("dump", string(out)).Error("Failed to parse bpftool output.")
				return err
			}
			mapIDToPath[id] = p
		}
		return nil
	})
	if os.IsNotExist(err) {
		log.WithError(err).Warn("tc directory missing from BPF file system?")
		return
	}
	if err != nil {
		log.WithError(err).Error("Error while looking for maps.")
	}

	// Find all the programs that are attached to interfaces.
	out, err := exec.Command("bpftool", "net", "-j").Output()
	if err != nil {
		log.WithError(err).Panic("Failed to list attached bpf programs")
	}
	log.WithField("dump", string(out)).Debug("Attached BPF programs")

	var attached []struct {
		TC []struct {
			DevName string `json:"devname"`
			ID      int    `json:"id"`
		} `json:"tc"`
		XDP []struct {
			DevName string `json:"devname"`
			IfIndex int    `json:"ifindex"`
			Mode    string `json:"mode"`
			ID      int    `json:"id"`
		} `json:"xdp"`
	}
	err = json.Unmarshal(out, &attached)
	if err != nil {
		log.WithError(err).WithField("dump", string(out)).Error("Failed to parse list of attached BPF programs")
	}
	attachedProgs := set.New()
	for _, prog := range attached[0].TC {
		log.WithField("prog", prog).Debug("Adding TC prog to attached set")
		attachedProgs.Add(prog.ID)
	}
	for _, prog := range attached[0].XDP {
		log.WithField("prog", prog).Debug("Adding XDP prog to attached set")
		attachedProgs.Add(prog.ID)
	}

	// Find all the maps that the attached programs refer to and remove them from consideration.
	progsJSON, err := exec.Command("bpftool", "prog", "list", "--json").Output()
	if err != nil {
		log.WithError(err).Info("Failed to list BPF programs, assuming there's nothing to clean up.")
		return
	}
	var progs []struct {
		ID   int    `json:"id"`
		Name string `json:"name"`
		Maps []int  `json:"map_ids"`
	}
	err = json.Unmarshal(progsJSON, &progs)
	if err != nil {
		log.WithError(err).Info("Failed to parse bpftool output.  Assuming nothing to clean up.")
		return
	}
	for _, p := range progs {
		if !attachedProgs.Contains(p.ID) {
			log.WithField("prog", p).Debug("Prog is not in the attached set, skipping")
			continue
		}
		for _, id := range p.Maps {
			log.WithField("mapID", id).WithField("prog", p).Debugf("Map is still in use: %v", mapIDToPath[id])
			delete(mapIDToPath, id)
		}
	}

	// Remove the pins.
	for id, p := range mapIDToPath {
		log.WithFields(log.Fields{"id": id, "path": p}).Debug("Removing stale BPF map pin.")
		err := os.Remove(p)
		if err != nil {
			log.WithError(err).Warn("Removed stale BPF map pin.")
		}
		log.WithFields(log.Fields{"id": id, "path": p}).Info("Removed stale BPF map pin.")
	}

	// Look for empty dirs.
	emptyAutoDirs := set.New()
	err = filepath.Walk("/sys/fs/bpf/tc", func(p string, info os.FileInfo, err error) error {
		if err != nil {
			return err
		}
		if info.IsDir() && tcDirRegex.MatchString(info.Name()) {
			p := path.Clean(p)
			log.WithField("path", p).Debug("Found tc auto-created dir.")
			emptyAutoDirs.Add(p)
		} else {
			dirPath := path.Clean(path.Dir(p))
			if emptyAutoDirs.Contains(dirPath) {
				log.WithField("path", dirPath).Debug("tc dir is not empty.")
				emptyAutoDirs.Discard(dirPath)
			}
		}
		return nil
	})
	if os.IsNotExist(err) {
		log.WithError(err).Warn("tc directory missing from BPF file system?")
		return
	}
	if err != nil {
		log.WithError(err).Error("Error while looking for maps.")
	}

	emptyAutoDirs.Iter(func(item interface{}) error {
		p := item.(string)
		log.WithField("path", p).Debug("Removing empty dir.")
		err := os.Remove(p)
		if err != nil {
			log.WithError(err).Error("Error while removing empty dir.")
		}
		return nil
	})
}

// EnsureQdisc makes sure that qdisc is attached to the given interface
func EnsureQdisc(ifaceName string) error {
	hasQdisc, err := HasQdisc(ifaceName)
	if err != nil {
		return err
	}
	if hasQdisc {
		log.WithField("iface", ifaceName).Debug("Already have a clsact qdisc on this interface")
		return nil
	}
	return libbpf.CreateQDisc(ifaceName)
}

func HasQdisc(ifaceName string) (bool, error) {
	out, err := ExecTC("qdisc", "show", "dev", ifaceName, "clsact")
	if err != nil {
		return false, fmt.Errorf("failed to check if interface '%s' has qdisc: %w", ifaceName, err)
	}
	if strings.Contains(out, "qdisc clsact") {
		return true, nil
	}
	return false, nil
}

// RemoveQdisc makes sure that there is no qdisc attached to the given interface
func RemoveQdisc(ifaceName, hook string) error {
	hasQdisc, err := HasQdisc(ifaceName)
	if err != nil {
		return err
	}
	if !hasQdisc {
		return nil
	}
<<<<<<< HEAD
	_, err = ExecTC("qdisc", "del", "dev", ifaceName, "clsact")
	if err != nil {
		return fmt.Errorf("failed to remove qdisc from interface '%s': %w", ifaceName, err)
	}

	// Remove the hash file of the program attached to the interface
	if err = bpf.RemoveProgHash(ifaceName, "tc_"+hook); err != nil {
		return fmt.Errorf("Failed to remove hash file: %w", err)
	}

	return nil
}

func (ap *AttachPoint) ProgramID() (string, error) {
	logCtx := log.WithField("iface", ap.Iface)
	logCtx.Info("Finding TC program ID")
	out, err := ExecTC("filter", "show", "dev", ap.Iface, string(ap.Hook))
	if err != nil {
		return "", fmt.Errorf("failed to find TC filter for interface %v: %w", ap.Iface, err)
	}
	logCtx.Infof("out:\n%v", out)

	progName := ap.ProgramName()
	for _, line := range strings.Split(out, "\n") {
		if strings.Contains(line, progName) {
			re := regexp.MustCompile(`id (\d+)`)
			m := re.FindStringSubmatch(line)
			if len(m) > 0 {
				return m[1], nil
			}
			return "", fmt.Errorf("failed to process TC output: %v", line)
		}
	}

	return "", errors.New("failed to find TC program")
=======
	return libbpf.RemoveQDisc(ifaceName)
>>>>>>> f37a732c
}

// Return a key that uniquely identifies this attach point, amongst all of the possible attach
// points associated with a single given interface.
func (ap *AttachPoint) JumpMapFDMapKey() string {
	return "tc-" + string(ap.Hook)
}

func (ap *AttachPoint) IfaceName() string {
	return ap.Iface
}

// nolint
func updateJumpMap(obj *libbpf.Obj, isHost bool) error {
	if !isHost {
		err := obj.UpdateJumpMap("cali_jump", string(policyProgram), PolicyProgramIndex)
		if err != nil {
			return fmt.Errorf("error updating policy program %v", err)
		}
	}
	err := obj.UpdateJumpMap("cali_jump", string(allowProgram), AllowProgramIndex)
	if err != nil {
		return fmt.Errorf("error updating epilogue program %v", err)
	}
	err = obj.UpdateJumpMap("cali_jump", string(icmpProgram), IcmpProgramIndex)
	if err != nil {
		return fmt.Errorf("error updating icmp program %v", err)
	}
	return nil
}<|MERGE_RESOLUTION|>--- conflicted
+++ resolved
@@ -128,7 +128,6 @@
 		}
 	}
 
-<<<<<<< HEAD
 	// Check if a hash file exists for the Attach Point. If the object name and
 	// its hash matches the content of interface's hash file, and exactly 1 program is
 	// attached to the interface, then the program was attached before. So we skip reattaching it
@@ -136,21 +135,16 @@
 	hashMatched, err := bpf.VerifyProgHash(ap.IfaceName(), hook, preCompiledBinary)
 	if err == nil {
 		if hashMatched && len(progsToClean) == 1 {
+			//TODO: compare with XDP, do we need to return progID?
 			logCxt.Info("Program already attached, skip reattaching")
-			return nil
+			return "", nil
 		}
 	} else {
 		logCxt.WithError(err).Warn("Failed to check if BPF program was already attached: %w", err)
 	}
 	logCxt.Info("Continue with attaching BPF program")
 
-	_, err = ExecTC("filter", "add", "dev", ap.Iface, string(ap.Hook),
-		"bpf", "da", "obj", tempBinary,
-		"sec", SectionName(ap.Type, ap.ToOrFrom),
-	)
-=======
 	err = obj.Load()
->>>>>>> f37a732c
 	if err != nil {
 		return "", fmt.Errorf("error loading program %v", err)
 	}
@@ -200,16 +194,12 @@
 	if len(progErrs) != 0 {
 		return "", fmt.Errorf("failed to clean up one or more old calico programs: %v", progErrs)
 	}
-<<<<<<< HEAD
 
 	// Store a hash file for the AP so in future we can skip reattaching it
 	if err = bpf.SaveProgHash(ap.IfaceName(), hook, preCompiledBinary); err != nil {
 		logCxt.WithError(err).Error("Failed to record hash of BPF program on disk: %w. Ignoring.", err)
 	}
-	return nil
-=======
 	return strconv.Itoa(progId), nil
->>>>>>> f37a732c
 }
 
 func (ap AttachPoint) DetachProgram() error {
@@ -539,20 +529,16 @@
 	if !hasQdisc {
 		return nil
 	}
-<<<<<<< HEAD
-	_, err = ExecTC("qdisc", "del", "dev", ifaceName, "clsact")
-	if err != nil {
-		return fmt.Errorf("failed to remove qdisc from interface '%s': %w", ifaceName, err)
-	}
 
 	// Remove the hash file of the program attached to the interface
 	if err = bpf.RemoveProgHash(ifaceName, "tc_"+hook); err != nil {
 		return fmt.Errorf("Failed to remove hash file: %w", err)
 	}
 
-	return nil
-}
-
+	return libbpf.RemoveQDisc(ifaceName)
+}
+
+/*TODO: remove it??
 func (ap *AttachPoint) ProgramID() (string, error) {
 	logCtx := log.WithField("iface", ap.Iface)
 	logCtx.Info("Finding TC program ID")
@@ -575,10 +561,7 @@
 	}
 
 	return "", errors.New("failed to find TC program")
-=======
-	return libbpf.RemoveQDisc(ifaceName)
->>>>>>> f37a732c
-}
+}*/
 
 // Return a key that uniquely identifies this attach point, amongst all of the possible attach
 // points associated with a single given interface.
