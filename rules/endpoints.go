--- conflicted
+++ resolved
@@ -280,13 +280,8 @@
 		// Endpoint is admin-down, drop all traffic to/from it.
 		rules = append(rules, Rule{
 			Match:   Match(),
-<<<<<<< HEAD
 			Action:  r.dropActionOverride,
-			Comment: "Endpoint admin disabled",
-=======
-			Action:  DropAction{},
 			Comment: []string{"Endpoint admin disabled"},
->>>>>>> d0f3fa61
 		})
 		return &Chain{
 			Name:  chainName,
@@ -319,23 +314,13 @@
 		rules = append(rules, Rule{
 			Match: Match().ProtocolNum(ProtoUDP).
 				DestPorts(uint16(r.Config.VXLANPort)),
-<<<<<<< HEAD
 			Action:  r.dropActionOverride,
-			Comment: fmt.Sprintf("%s VXLAN encapped packets originating in pods", r.dropActionOverride),
+      Comment: []string{fmt.Sprintf("%s VXLAN encapped packets originating in pods", r.dropActionOverride)},
 		})
 		rules = append(rules, Rule{
 			Match:   Match().ProtocolNum(ProtoIPIP),
 			Action:  r.dropActionOverride,
-			Comment: fmt.Sprintf("%s IPinIP encapped packets originating in pods", r.dropActionOverride),
-=======
-			Action:  DropAction{},
-			Comment: []string{"Drop VXLAN encapped packets originating in pods"},
-		})
-		rules = append(rules, Rule{
-			Match:   Match().ProtocolNum(ProtoIPIP),
-			Action:  DropAction{},
-			Comment: []string{"Drop IPinIP encapped packets originating in pods"},
->>>>>>> d0f3fa61
+      Comment: []string{fmt.Sprintf("%s IPinIP encapped packets originating in pods", r.dropActionOverride)},
 		})
 	}
 
@@ -387,13 +372,8 @@
 			// normal rules still to be applied to the packet in the filter table.
 			rules = append(rules, Rule{
 				Match:   Match().MarkClear(r.IptablesMarkPass),
-<<<<<<< HEAD
 				Action:  r.dropActionOverride,
-				Comment: fmt.Sprintf("%s if no policies passed packet", r.dropActionOverride),
-=======
-				Action:  DropAction{},
-				Comment: []string{"Drop if no policies passed packet"},
->>>>>>> d0f3fa61
+        Comment: []string{fmt.Sprintf("%s if no policies passed packet", r.dropActionOverride)},
 			})
 		}
 
@@ -433,13 +413,8 @@
 		//if dropIfNoProfilesMatched {
 		rules = append(rules, Rule{
 			Match:   Match(),
-<<<<<<< HEAD
 			Action:  r.dropActionOverride,
-			Comment: fmt.Sprintf("%s if no profiles matched", r.dropActionOverride),
-=======
-			Action:  DropAction{},
-			Comment: []string{"Drop if no profiles matched"},
->>>>>>> d0f3fa61
+      Comment: []string{fmt.Sprintf("%s if no profiles matched", r.dropActionOverride)},
 		})
 		//}
 	}
