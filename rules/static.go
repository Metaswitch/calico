// Copyright (c) 2020 Tigera, Inc. All rights reserved.
//
// Licensed under the Apache License, Version 2.0 (the "License");
// you may not use this file except in compliance with the License.
// You may obtain a copy of the License at
//
//     http://www.apache.org/licenses/LICENSE-2.0
//
// Unless required by applicable law or agreed to in writing, software
// distributed under the License is distributed on an "AS IS" BASIS,
// WITHOUT WARRANTIES OR CONDITIONS OF ANY KIND, either express or implied.
// See the License for the specific language governing permissions and
// limitations under the License.

package rules

import (
	"fmt"

	log "github.com/sirupsen/logrus"

	. "github.com/projectcalico/felix/iptables"
	"github.com/projectcalico/felix/proto"
)

func (r *DefaultRuleRenderer) StaticFilterTableChains(ipVersion uint8) (chains []*Chain) {
	chains = append(chains, r.StaticFilterForwardChains()...)
	chains = append(chains, r.StaticFilterInputChains(ipVersion)...)
	chains = append(chains, r.StaticFilterOutputChains(ipVersion)...)
	return
}

const (
	ProtoIPIP   = 4
	ProtoTCP    = 6
	ProtoUDP    = 17
	ProtoICMPv6 = 58
)

func (r *DefaultRuleRenderer) StaticFilterInputChains(ipVersion uint8) []*Chain {
	result := []*Chain{}
	result = append(result,
		r.filterInputChain(ipVersion),
		r.filterWorkloadToHostChain(ipVersion),
		r.failsafeInChain("filter"),
	)
	if r.KubeIPVSSupportEnabled {
		result = append(result, r.StaticFilterInputForwardCheckChain(ipVersion))
	}
	return result
}

func (r *DefaultRuleRenderer) acceptAlreadyAccepted() []Rule {
	return []Rule{
		{
			Match:  Match().MarkSingleBitSet(r.IptablesMarkAccept),
			Action: r.filterAllowAction,
		},
	}
}

// Forward check chain is to check if a packet belongs to a forwarded traffic or not.
// With kube-proxy running in ipvs mode, both local or forwarded traffic goes through INPUT filter chain.
func (r *DefaultRuleRenderer) StaticFilterInputForwardCheckChain(ipVersion uint8) *Chain {
	var fwRules []Rule
	var portRanges []*proto.PortRange

	// Assembly port ranges for kubernetes node ports.
	for _, portRange := range r.KubeNodePortRanges {
		pr := &proto.PortRange{
			First: int32(portRange.MinPort),
			Last:  int32(portRange.MaxPort),
		}
		portRanges = append(portRanges, pr)
	}

	// Get ipsets name for local host ips.
	nameForIPSet := func(ipsetID string) string {
		if ipVersion == 4 {
			return r.IPSetConfigV4.NameForMainIPSet(ipsetID)
		} else {
			return r.IPSetConfigV6.NameForMainIPSet(ipsetID)
		}
	}
	hostIPSet := nameForIPSet(IPSetIDThisHostIPs)

	fwRules = append(fwRules,
		// If packet belongs to an existing conntrack connection, it does not belong to a forwarded traffic even destination ip is a
		// service ip. This could happen when pod send back response to a local host process accessing a service ip.
		Rule{
			Match:  Match().ConntrackState("RELATED,ESTABLISHED"),
			Action: ReturnAction{},
		},
	)

	// If packet is accessing local host within kubernetes NodePort range, it belongs to a forwarded traffic.
	for _, portSplit := range SplitPortList(portRanges) {
		fwRules = append(fwRules,
			Rule{
				Match: Match().Protocol("tcp").
					DestPortRanges(portSplit).
					DestIPSet(hostIPSet),
				Action:  GotoAction{Target: ChainDispatchSetEndPointMark},
				Comment: []string{"To kubernetes NodePort service"},
			},
			Rule{
				Match: Match().Protocol("udp").
					DestPortRanges(portSplit).
					DestIPSet(hostIPSet),
				Action:  GotoAction{Target: ChainDispatchSetEndPointMark},
				Comment: []string{"To kubernetes NodePort service"},
			},
		)
	}

	fwRules = append(fwRules,
		// If packet is accessing non local host ip, it belongs to a forwarded traffic.
		Rule{
			Match:   Match().NotDestIPSet(hostIPSet),
			Action:  JumpAction{Target: ChainDispatchSetEndPointMark},
			Comment: []string{"To kubernetes service"},
		},
	)

	return &Chain{
		Name:  ChainForwardCheck,
		Rules: fwRules,
	}
}

// With kube-proxy running in ipvs mode, we categorise traffic going through OUTPUT chain into three classes.
// Class 1. forwarded packet originated from a calico workload or host endpoint --> INPUT filter --> OUTPUT filter
// Class 2. forwarded packet originated from a non calico endpoint              --> INPUT filter --> OUTPUT filter
// Class 3. local process originated packet --> OUTPUT filter
// This function handles traffic in Class 1 and Class 2.
func (r *DefaultRuleRenderer) StaticFilterOutputForwardEndpointMarkChain() *Chain {
	var fwRules []Rule

	fwRules = append(fwRules,
		// Only packets that we know are really being forwarded reach this chain. However, since
		// we're called from the OUTPUT chain, we're forbidden from using the input interface match.
		// Instead, we rely on the INPUT chain to mark the packet with a per-endpoint mark value
		// and do our dispatch on that mark value.  So that we don't touch "Class 2" packets, we
		// mark them with mark pattern IptablesMarkNonCaliEndpoint and exclude them here.  This
		// prevents the default drop at the end of the dispatch chain from dropping non-Calico
		// traffic.
		Rule{
			Match:  Match().NotMarkMatchesWithMask(r.IptablesMarkNonCaliEndpoint, r.IptablesMarkEndpoint),
			Action: JumpAction{Target: ChainDispatchFromEndPointMark},
		},
	)

	// The packet may be going to a workload interface.  Send any such packets to the normal,
	// interface-name-based dispatch chains.
	for _, prefix := range r.WorkloadIfacePrefixes {
		log.WithField("ifacePrefix", prefix).Debug("Adding workload match rules")
		ifaceMatch := prefix + "+"
		fwRules = append(fwRules,
			Rule{
				Match:  Match().OutInterface(ifaceMatch),
				Action: JumpAction{Target: ChainToWorkloadDispatch},
			},
		)
	}

	fwRules = append(fwRules,
		// The packet may be going to a host endpoint, send it to the host endpoint
		// apply-on-forward dispatch chain. That chain returns any packets that are not going to a
		// known host endpoint for further processing.
		Rule{
			Action: JumpAction{Target: ChainDispatchToHostEndpointForward},
		},

		// Before we ACCEPT the packet, clear the per-interface mark bit.  This is required because
		// the packet may get encapsulated and pass through iptables again.  Since the new encapped
		// packet would inherit the mark bits, it would be (incorrectly) treated as a forwarded
		// packet.
		Rule{
			Action: ClearMarkAction{Mark: r.IptablesMarkEndpoint},
		},

		// If a packet reaches here, one of the following must be true:
		//
		// - it is going to a workload endpoint and it has passed that endpoint's policy
		// - it is going to a host interface with a Calico host endpoint and it has passed that
		//   endpoint's policy
		// - it is going to a host interface with no Calico host endpoint.
		//
		// In the first two cases, the policy will have set the accept bit in the mark and we "own"
		// the packet so it's right for us to ACCEPT it here (unless configured otherwise).  In
		// the other case, we don't own the packet so we always return it to the OUTPUT chain
		// for further processing.
		Rule{
			Match:   Match().MarkSingleBitSet(r.IptablesMarkAccept),
			Action:  r.filterAllowAction,
			Comment: []string{"Policy explicitly accepted packet."},
		},
	)

	return &Chain{
		Name:  ChainForwardEndpointMark,
		Rules: fwRules,
	}
}

func (r *DefaultRuleRenderer) filterInputChain(ipVersion uint8) *Chain {
	var inputRules []Rule

	if ipVersion == 4 && r.IPIPEnabled {
		// IPIP is enabled, filter incoming IPIP packets to ensure they come from a
		// recognised host and are going to a local address on the host.  We use the protocol
		// number rather than its name because the name is not guaranteed to be known by the kernel.
		inputRules = append(inputRules,
			Rule{
				Match: Match().ProtocolNum(ProtoIPIP).
					SourceIPSet(r.IPSetConfigV4.NameForMainIPSet(IPSetIDAllHostNets)).
					DestAddrType(AddrTypeLocal),
				Action:  r.filterAllowAction,
				Comment: []string{"Allow IPIP packets from Calico hosts"},
			},
			Rule{
				Match:   Match().ProtocolNum(ProtoIPIP),
<<<<<<< HEAD
				Action:  r.dropActionOverride,
				Comment: fmt.Sprintf("%s IPIP packets from non-Calico hosts", r.dropActionOverride),
=======
				Action:  DropAction{},
				Comment: []string{"Drop IPIP packets from non-Calico hosts"},
>>>>>>> d0f3fa61
			},
		)
	}

	if ipVersion == 4 && r.VXLANEnabled {
		// VXLAN is enabled, filter incoming VXLAN packets that match our VXLAN port to ensure they
		// come from a recognised host and are going to a local address on the host.
		inputRules = append(inputRules,
			Rule{
				Match: Match().ProtocolNum(ProtoUDP).
					DestPorts(uint16(r.Config.VXLANPort)).
					SourceIPSet(r.IPSetConfigV4.NameForMainIPSet(IPSetIDAllVXLANSourceNets)).
					DestAddrType(AddrTypeLocal),
				Action:  r.filterAllowAction,
				Comment: []string{"Allow VXLAN packets from whitelisted hosts"},
			},
			Rule{
				Match: Match().ProtocolNum(ProtoUDP).
					DestPorts(uint16(r.Config.VXLANPort)).
					DestAddrType(AddrTypeLocal),
<<<<<<< HEAD
				Action:  r.dropActionOverride,
				Comment: fmt.Sprintf("%s VXLAN packets from non-whitelisted hosts", r.dropActionOverride),
=======
				Action:  DropAction{},
				Comment: []string{"Drop VXLAN packets from non-whitelisted hosts"},
>>>>>>> d0f3fa61
			},
		)
	}

	if r.KubeIPVSSupportEnabled {
		// Check if packet belongs to forwarded traffic. (e.g. part of an ipvs connection).
		// If it is, set endpoint mark and skip "to local host" rules below.
		inputRules = append(inputRules,
			Rule{
				Action: ClearMarkAction{Mark: r.IptablesMarkEndpoint},
			},
			Rule{
				Action: JumpAction{Target: ChainForwardCheck},
			},
			Rule{
				Match:  Match().MarkNotClear(r.IptablesMarkEndpoint),
				Action: ReturnAction{},
			},
		)
	}

	// Apply our policy to packets coming from workload endpoints.
	for _, prefix := range r.WorkloadIfacePrefixes {
		log.WithField("ifacePrefix", prefix).Debug("Adding workload match rules")
		ifaceMatch := prefix + "+"
		inputRules = append(inputRules, Rule{
			Match:  Match().InInterface(ifaceMatch),
			Action: GotoAction{Target: ChainWorkloadToHost},
		})
	}

	// Now we only have ingress host endpoint processing to do.  The ingress host endpoint may
	// have already accepted this packet in the raw or mangle table.  In that case, accept the
	// packet immediately here too.
	inputRules = append(inputRules, r.acceptAlreadyAccepted()...)

	// Apply host endpoint policy.
	inputRules = append(inputRules,
		Rule{
			Action: ClearMarkAction{Mark: r.allCalicoMarkBits()},
		},
		Rule{
			Action: JumpAction{Target: ChainDispatchFromHostEndpoint},
		},
		Rule{
			Match:   Match().MarkSingleBitSet(r.IptablesMarkAccept),
			Action:  r.filterAllowAction,
			Comment: []string{"Host endpoint policy accepted packet."},
		},
	)

	return &Chain{
		Name:  ChainFilterInput,
		Rules: inputRules,
	}
}

func (r *DefaultRuleRenderer) filterWorkloadToHostChain(ipVersion uint8) *Chain {
	var rules []Rule

	// For IPv6, we need to white-list certain ICMP traffic from workloads in order to to act
	// as a router.  Note: we do this before the policy chains, so we're bypassing the egress
	// rules for this traffic.  While that might be unexpected, it makes sure that the user
	// doesn't cut off their own connectivity in subtle ways that they shouldn't have to worry
	// about.
	//
	// - 130: multicast listener query.
	// - 131: multicast listener report.
	// - 132: multicast listener done.
	// - 133: router solicitation, which an endpoint uses to request
	//        configuration information rather than waiting for an
	//        unsolicited router advertisement.
	// - 135: neighbor solicitation.
	// - 136: neighbor advertisement.
	if ipVersion == 6 {
		for _, icmpType := range []uint8{130, 131, 132, 133, 135, 136} {
			rules = append(rules, Rule{
				Match: Match().
					ProtocolNum(ProtoICMPv6).
					ICMPV6Type(icmpType),
				Action: r.filterAllowAction,
			})
		}
	}

	if r.OpenStackSpecialCasesEnabled {
		log.Info("Adding OpenStack special-case rules.")
		if ipVersion == 4 && r.OpenStackMetadataIP != nil {
			// For OpenStack compatibility, we support a special-case to allow incoming traffic
			// to the OpenStack metadata IP/port.
			// TODO(smc) Long-term, it'd be nice if the OpenStack plugin programmed a policy to
			// do this instead.
			log.WithField("ip", r.OpenStackMetadataIP).Info(
				"OpenStack metadata IP specified, installing whitelist rule.")
			rules = append(rules, Rule{
				Match: Match().
					Protocol("tcp").
					DestNet(r.OpenStackMetadataIP.String()).
					DestPorts(r.OpenStackMetadataPort),
				Action: r.filterAllowAction,
			})
		}

		// Again, for OpenStack compatibility, white-list certain protocols.
		// TODO(smc) Long-term, it'd be nice if the OpenStack plugin programmed a policy to
		// do this instead.
		dhcpSrcPort := uint16(68)
		dhcpDestPort := uint16(67)
		if ipVersion == 6 {
			dhcpSrcPort = uint16(546)
			dhcpDestPort = uint16(547)
		}
		dnsDestPort := uint16(53)
		rules = append(rules,
			Rule{
				Match: Match().
					Protocol("udp").
					SourcePorts(dhcpSrcPort).
					DestPorts(dhcpDestPort),
				Action: r.filterAllowAction,
			},
			Rule{
				Match: Match().
					Protocol("udp").
					DestPorts(dnsDestPort),
				Action: r.filterAllowAction,
			},
		)
	}

	// Now send traffic to the policy chains to apply the egress policy.
	rules = append(rules, Rule{
		Action: JumpAction{Target: ChainFromWorkloadDispatch},
	})

	// If the dispatch chain accepts the packet, it returns to us here.  Apply the configured
	// action.  Note: we may have done work above to allow the packet and then end up dropping
	// it here.  We can't optimize that away because there may be other rules (such as log
	// rules in the policy).
	for _, action := range r.inputAcceptActions {
		rules = append(rules, Rule{
			Action:  action,
			Comment: []string{"Configured DefaultEndpointToHostAction"},
		})
	}

	return &Chain{
		Name:  ChainWorkloadToHost,
		Rules: rules,
	}
}

func (r *DefaultRuleRenderer) failsafeInChain(table string) *Chain {
	rules := []Rule{}

	for _, protoPort := range r.Config.FailsafeInboundHostPorts {
		rules = append(rules, Rule{
			Match: Match().
				Protocol(protoPort.Protocol).
				DestPorts(protoPort.Port),
			Action: AcceptAction{},
		})
	}

	if table == "raw" {
		// We're in the raw table, before conntrack, so we need to whitelist response traffic.
		// Otherwise, it could fall through to some doNotTrack policy and half of the connection
		// would get untracked.  If we ACCEPT here then the traffic falls through to the filter
		// table, where it'll only be accepted if there's a conntrack entry.
		for _, protoPort := range r.Config.FailsafeOutboundHostPorts {
			rules = append(rules, Rule{
				Match: Match().
					Protocol(protoPort.Protocol).
					SourcePorts(protoPort.Port),
				Action: AcceptAction{},
			})
		}
	}

	return &Chain{
		Name:  ChainFailsafeIn,
		Rules: rules,
	}
}

func (r *DefaultRuleRenderer) failsafeOutChain(table string) *Chain {
	rules := []Rule{}

	for _, protoPort := range r.Config.FailsafeOutboundHostPorts {
		rules = append(rules, Rule{
			Match: Match().
				Protocol(protoPort.Protocol).
				DestPorts(protoPort.Port),
			Action: AcceptAction{},
		})
	}

	if table == "raw" {
		// We're in the raw table, before conntrack, so we need to whitelist response traffic.
		// Otherwise, it could fall through to some doNotTrack policy and half of the connection
		// would get untracked.  If we ACCEPT here then the traffic falls through to the filter
		// table, where it'll only be accepted if there's a conntrack entry.
		for _, protoPort := range r.Config.FailsafeInboundHostPorts {
			rules = append(rules, Rule{
				Match: Match().
					Protocol(protoPort.Protocol).
					SourcePorts(protoPort.Port),
				Action: AcceptAction{},
			})
		}
	}

	return &Chain{
		Name:  ChainFailsafeOut,
		Rules: rules,
	}
}

func (r *DefaultRuleRenderer) StaticFilterForwardChains() []*Chain {
	rules := []Rule{}

	// Rules for filter forward chains dispatches the packet to our dispatch chains if it is going
	// to/from an interface that we're responsible for.  Note: the dispatch chains represent "allow"
	// by returning to this chain for further processing; this is required to handle traffic that
	// is going between endpoints on the same host.  In that case we need to apply the egress policy
	// for one endpoint and the ingress policy for the other.
	//
	// Packets will be accepted if they passed through both workload and host endpoint policy
	// and were returned.

	// Jump to from-host-endpoint dispatch chains.
	rules = append(rules,
		Rule{
			// we're clearing all our mark bits to minimise non-determinism caused by rules in other chains.
			// We exclude the accept bit because we use that to communicate from the raw/pre-dnat chains.
			Action: ClearMarkAction{Mark: r.allCalicoMarkBits() &^ r.IptablesMarkAccept},
		},
		Rule{
			// Apply forward policy for the incoming Host endpoint if accept bit is clear which means the packet
			// was not accepted in a previous raw or pre-DNAT chain.
			Match:  Match().MarkClear(r.IptablesMarkAccept),
			Action: JumpAction{Target: ChainDispatchFromHostEndPointForward},
		},
	)

	// Jump to workload dispatch chains.
	for _, prefix := range r.WorkloadIfacePrefixes {
		log.WithField("ifacePrefix", prefix).Debug("Adding workload match rules")
		ifaceMatch := prefix + "+"
		rules = append(rules,
			Rule{
				Match:  Match().InInterface(ifaceMatch),
				Action: JumpAction{Target: ChainFromWorkloadDispatch},
			},
			Rule{
				Match:  Match().OutInterface(ifaceMatch),
				Action: JumpAction{Target: ChainToWorkloadDispatch},
			},
		)
	}

	// Jump to to-host-endpoint dispatch chains.
	rules = append(rules,
		Rule{
			// Apply forward policy for the outgoing host endpoint.
			Action: JumpAction{Target: ChainDispatchToHostEndpointForward},
		},
	)

	// Accept packet if policies above set ACCEPT mark.
	rules = append(rules,
		Rule{
			Match:   Match().MarkSingleBitSet(r.IptablesMarkAccept),
			Action:  r.filterAllowAction,
			Comment: []string{"Policy explicitly accepted packet."},
		},
	)

	return []*Chain{{
		Name:  ChainFilterForward,
		Rules: rules,
	}}
}

func (r *DefaultRuleRenderer) StaticFilterOutputChains(ipVersion uint8) []*Chain {
	result := []*Chain{}
	result = append(result,
		r.filterOutputChain(ipVersion),
		r.failsafeOutChain("filter"),
	)

	if r.KubeIPVSSupportEnabled {
		result = append(result, r.StaticFilterOutputForwardEndpointMarkChain())
	}

	return result
}

func (r *DefaultRuleRenderer) filterOutputChain(ipVersion uint8) *Chain {
	var rules []Rule

	// Accept immediately if we've already accepted this packet in the raw or mangle table.
	rules = append(rules, r.acceptAlreadyAccepted()...)

	if r.KubeIPVSSupportEnabled {
		// Special case: packets that are forwarded through IPVS hit the INPUT and OUTPUT chains
		// instead of FORWARD.  In the INPUT chain, we mark such packets with a per-interface ID.
		// Divert those packets to a chain that handles them as we would if they had hit the FORWARD
		// chain.
		//
		// We use a goto so that a RETURN from that chain will continue execution in the OUTPUT
		// chain.
		rules = append(rules,
			Rule{
				Match:  Match().MarkNotClear(r.IptablesMarkEndpoint),
				Action: GotoAction{Target: ChainForwardEndpointMark},
			},
		)
	}

	// We don't currently police host -> endpoint according to the endpoint's ingress policy.
	// That decision is based on pragmatism; it's generally very useful to be able to contact
	// any local workload from the host and policing the traffic doesn't really protect
	// against host compromise.  If a host is compromised, then the rules could be removed!
	// However, we do apply policy to workload ingress traffic if it belongs to an IPVS connection.
	for _, prefix := range r.WorkloadIfacePrefixes {
		// If the packet is going to a workload endpoint, apply workload ingress policy if traffic
		// belongs to an IPVS connection and return at the end.
		log.WithField("ifacePrefix", prefix).Debug("Adding workload match rules")
		ifaceMatch := prefix + "+"
		rules = append(rules,
			Rule{
				// if packet goes to a workload endpoint. set return action properly.
				Match:  Match().OutInterface(ifaceMatch),
				Action: ReturnAction{},
			},
		)
	}

	// If we reach here, the packet is not going to a workload so it must be going to a
	// host endpoint. It also has no endpoint mark so it must be going from a process.

	if ipVersion == 4 && r.IPIPEnabled {
		// When IPIP is enabled, auto-allow IPIP traffic to other Calico nodes.  Without this,
		// it's too easy to make a host policy that blocks IPIP traffic, resulting in very confusing
		// connectivity problems.
		rules = append(rules,
			Rule{
				Match: Match().ProtocolNum(ProtoIPIP).
					DestIPSet(r.IPSetConfigV4.NameForMainIPSet(IPSetIDAllHostNets)).
					SrcAddrType(AddrTypeLocal, false),
				Action:  r.filterAllowAction,
				Comment: []string{"Allow IPIP packets to other Calico hosts"},
			},
		)
	}

	if ipVersion == 4 && r.VXLANEnabled {
		// When VXLAN is enabled, auto-allow VXLAN traffic to other Calico nodes.  Without this,
		// it's too easy to make a host policy that blocks VXLAN traffic, resulting in very confusing
		// connectivity problems.
		rules = append(rules,
			Rule{
				Match: Match().ProtocolNum(ProtoUDP).
					DestPorts(uint16(r.Config.VXLANPort)).
					SrcAddrType(AddrTypeLocal, false).
					DestIPSet(r.IPSetConfigV4.NameForMainIPSet(IPSetIDAllVXLANSourceNets)),
				Action:  r.filterAllowAction,
				Comment: []string{"Allow VXLAN packets to other whitelisted hosts"},
			},
		)
	}

	// Apply host endpoint policy.
	rules = append(rules,
		Rule{
			Action: ClearMarkAction{Mark: r.allCalicoMarkBits()},
		},
		Rule{
			Action: JumpAction{Target: ChainDispatchToHostEndpoint},
		},
		Rule{
			Match:   Match().MarkSingleBitSet(r.IptablesMarkAccept),
			Action:  r.filterAllowAction,
			Comment: []string{"Host endpoint policy accepted packet."},
		},
	)

	return &Chain{
		Name:  ChainFilterOutput,
		Rules: rules,
	}
}

func (r *DefaultRuleRenderer) StaticNATTableChains(ipVersion uint8) (chains []*Chain) {
	chains = append(chains, r.StaticNATPreroutingChains(ipVersion)...)
	chains = append(chains, r.StaticNATPostroutingChains(ipVersion)...)
	chains = append(chains, r.StaticNATOutputChains(ipVersion)...)
	return
}

func (r *DefaultRuleRenderer) StaticNATPreroutingChains(ipVersion uint8) []*Chain {
	rules := []Rule{
		{
			Action: JumpAction{Target: ChainFIPDnat},
		},
	}

	if ipVersion == 4 && r.OpenStackSpecialCasesEnabled && r.OpenStackMetadataIP != nil {
		rules = append(rules, Rule{
			Match: Match().
				Protocol("tcp").
				DestPorts(80).
				DestNet("169.254.169.254/32"),
			Action: DNATAction{
				DestAddr: r.OpenStackMetadataIP.String(),
				DestPort: r.OpenStackMetadataPort,
			},
		})
	}

	return []*Chain{{
		Name:  ChainNATPrerouting,
		Rules: rules,
	}}
}

func (r *DefaultRuleRenderer) StaticNATPostroutingChains(ipVersion uint8) []*Chain {
	rules := []Rule{
		{
			Action: JumpAction{Target: ChainFIPSnat},
		},
		{
			Action: JumpAction{Target: ChainNATOutgoing},
		},
	}

	var tunnelIfaces []string

	if ipVersion == 4 && r.IPIPEnabled && len(r.IPIPTunnelAddress) > 0 {
		tunnelIfaces = append(tunnelIfaces, "tunl0")
	}
	if ipVersion == 4 && r.VXLANEnabled && len(r.VXLANTunnelAddress) > 0 {
		tunnelIfaces = append(tunnelIfaces, "vxlan.calico")
	}

	for _, tunnel := range tunnelIfaces {
		// Add a rule to catch packets that are being sent down a tunnel from an
		// incorrect local IP address of the host and NAT them to use the tunnel IP as its
		// source.  This happens if:
		//
		// - the user explicitly binds their socket to the wrong source IP accidentally
		// - the user sends traffic to, for example, a Kubernetes service IP, which is
		//   implemented via NAT instead of routing, leading the kernel to choose the
		//   wrong source IP.
		//
		// We NAT the source of the packet to use the tunnel IP.  We assume that
		// non-local IPs have been correctly routed.  Since Calico-assigned IPs are
		// non-local (because they're down a veth), they won't get caught by the rule.
		// Other remote sources will only reach the tunnel if they're being NATted
		// already (for example, a Kubernetes "NodePort").  The kernel will then
		// choose the correct source on its own.
		rules = append(rules, Rule{
			Match: Match().
				// Only match packets going out the tunnel.
				OutInterface(tunnel).
				// Match packets that don't have the correct source address.  This
				// matches local addresses (i.e. ones assigned to this host)
				// limiting the match to the output interface (which we matched
				// above as the tunnel).  Avoiding embedding the IP address lets
				// us use a static rule, which is easier to manage.
				NotSrcAddrType(AddrTypeLocal, true).
				// Only match if the IP is also some local IP on the box.  This
				// prevents us from matching packets from workloads, which are
				// remote as far as the routing table is concerned.
				SrcAddrType(AddrTypeLocal, false),
			Action: MasqAction{},
		})
	}
	return []*Chain{{
		Name:  ChainNATPostrouting,
		Rules: rules,
	}}
}

func (r *DefaultRuleRenderer) StaticNATOutputChains(ipVersion uint8) []*Chain {
	rules := []Rule{
		{
			Action: JumpAction{Target: ChainFIPDnat},
		},
	}

	return []*Chain{{
		Name:  ChainNATOutput,
		Rules: rules,
	}}
}

func (r *DefaultRuleRenderer) StaticMangleTableChains(ipVersion uint8) (chains []*Chain) {
	return []*Chain{
		r.failsafeInChain("mangle"),
		r.StaticManglePreroutingChain(ipVersion),
	}
}

func (r *DefaultRuleRenderer) StaticManglePreroutingChain(ipVersion uint8) *Chain {
	rules := []Rule{}

	// ACCEPT or RETURN immediately if packet matches an existing connection.  Note that we also
	// have a rule like this at the start of each pre-endpoint chain; the functional difference
	// with placing this rule here is that it will also apply to packets that may be unrelated
	// to Calico (i.e. not to or from Calico workloads, and not via Calico host endpoints).  We
	// think this is appropriate in the mangle table here - whereas we don't have a rule like
	// this in the filter table - because the mangle table is generally not used (except by us)
	// for dropping packets, so it is very unlikely that we would be circumventing someone
	// else's rule to drop a packet.  (And in that case, the user can configure
	// IptablesMangleAllowAction to be RETURN.)
	rules = append(rules,
		Rule{
			Match:  Match().ConntrackState("RELATED,ESTABLISHED"),
			Action: r.mangleAllowAction,
		},
	)

	// Or if we've already accepted this packet in the raw table.
	rules = append(rules,
		Rule{
			Match:  Match().MarkSingleBitSet(r.IptablesMarkAccept),
			Action: r.mangleAllowAction,
		},
	)

	// Now (=> not from a workload) dispatch to host endpoint chain for the incoming interface.
	rules = append(rules,
		Rule{
			Action: JumpAction{Target: ChainDispatchFromHostEndpoint},
		},
		// Following that...  If the packet was explicitly allowed by a pre-DNAT policy, it
		// will have MarkAccept set.  If the packet was denied, it will have been dropped
		// already.  If the incoming interface isn't one that we're policing, or the packet
		// isn't governed by any pre-DNAT policy on that interface, it will fall through to
		// here without any Calico bits set.

		// In the MarkAccept case, we ACCEPT or RETURN according to
		// IptablesMangleAllowAction.
		Rule{
			Match:   Match().MarkSingleBitSet(r.IptablesMarkAccept),
			Action:  r.mangleAllowAction,
			Comment: []string{"Host endpoint policy accepted packet."},
		},
	)

	return &Chain{
		Name:  ChainManglePrerouting,
		Rules: rules,
	}
}

func (r *DefaultRuleRenderer) StaticRawTableChains(ipVersion uint8) []*Chain {
	return []*Chain{
		r.failsafeInChain("raw"),
		r.failsafeOutChain("raw"),
		r.StaticRawPreroutingChain(ipVersion),
		r.StaticRawOutputChain(),
	}
}

func (r *DefaultRuleRenderer) StaticRawPreroutingChain(ipVersion uint8) *Chain {
	rules := []Rule{}

	// For safety, clear all our mark bits before we start.  (We could be in append mode and
	// another process' rules could have left the mark bit set.)
	rules = append(rules,
		Rule{Action: ClearMarkAction{Mark: r.allCalicoMarkBits()}},
	)

	// Set a mark on the packet if it's from a workload interface.
	markFromWorkload := r.IptablesMarkScratch0
	for _, ifacePrefix := range r.WorkloadIfacePrefixes {
		rules = append(rules, Rule{
			Match:  Match().InInterface(ifacePrefix + "+"),
			Action: SetMarkAction{Mark: markFromWorkload},
		})
	}

<<<<<<< HEAD
	if ipVersion == 6 {
		// Apply strict RPF check to packets from workload interfaces.  This prevents
		// workloads from spoofing their IPs.  Note: non-privileged containers can't
		// usually spoof but privileged containers and VMs can.
		//
		// We only do this for IPv6 because the IPv4 RPF check is handled via a sysctl.
		// In addition, the IPv4 check is complicated by the fact that we have special
		// case handling for DHCP to the host, which would require an exclusion.
		rules = append(rules, Rule{
			Match:  Match().MarkSingleBitSet(markFromWorkload).RPFCheckFailed(),
			Action: r.dropActionOverride,
		})
	}
=======
	// Apply strict RPF check to packets from workload interfaces.  This prevents
	// workloads from spoofing their IPs.  Note: non-privileged containers can't
	// usually spoof but privileged containers and VMs can.
	//
	rules = append(rules,
		RPFilter(ipVersion, markFromWorkload, markFromWorkload, r.OpenStackSpecialCasesEnabled, false)...)
>>>>>>> d0f3fa61

	rules = append(rules,
		// Send non-workload traffic to the untracked policy chains.
		Rule{Match: Match().MarkClear(markFromWorkload),
			Action: JumpAction{Target: ChainDispatchFromHostEndpoint}},
		// Then, if the packet was marked as allowed, accept it.  Packets also return here
		// without the mark bit set if the interface wasn't one that we're policing.  We
		// let those packets fall through to the user's policy.
		Rule{Match: Match().MarkSingleBitSet(r.IptablesMarkAccept),
			Action: AcceptAction{}},
	)

	return &Chain{
		Name:  ChainRawPrerouting,
		Rules: rules,
	}
}

// RPFilter returns rules that implement RPF
func RPFilter(ipVersion uint8, mark, mask uint32, openStackSpecialCasesEnabled, acceptLocal bool) []Rule {
	rules := make([]Rule, 0, 2)

	// For OpenStack, allow DHCP v4 packets with source 0.0.0.0.  These must be allowed before
	// checking against the iptables rp_filter module, because the rp_filter module in some
	// kernel versions does not allow for DHCP with source 0.0.0.0 (whereas the rp_filter sysctl
	// setting _did_).
	//
	// Initial DHCP requests (DHCPDISCOVER) have source 0.0.0.0, and so will be allowed through
	// by the specific rule just following.  Later DHCP requests (DHCPREQUEST) may have source
	// 0.0.0.0, or the client's actual IP (as discovered through the DHCP process).  The 0.0.0.0
	// case will again be allowed by the following specific rule; the actual IP case should be
	// allowed by the general RPF check.  (Ref: https://www.ietf.org/rfc/rfc2131.txt page 37)
	//
	// Note: in DHCPv6, the initial request is sent with a link-local IPv6 address, which should
	// pass RPF, hence no special case is needed for DHCPv6.
	//
	// Here we are only focussing on anti-spoofing, and note that we ACCEPT a correct packet for
	// the current raw table, but don't mark it (with our Accept bit) as automatically accepted
	// for later tables.  Hence - for the policy level - we still have an OpenStack DHCP special
	// case again in filterWorkloadToHostChain.
	if openStackSpecialCasesEnabled && ipVersion == 4 {
		log.Info("Add OpenStack special-case rule for DHCP with source 0.0.0.0")
		rules = append(rules,
			Rule{
				Match: Match().
					Protocol("udp").
					SourceNet("0.0.0.0").
					SourcePorts(68).
					DestPorts(67),
				Action: AcceptAction{},
			},
		)
	}

	rules = append(rules, Rule{
		Match:  Match().MarkMatchesWithMask(mark, mask).RPFCheckFailed(acceptLocal),
		Action: DropAction{},
	})

	return rules
}

func (r *DefaultRuleRenderer) allCalicoMarkBits() uint32 {
	return r.IptablesMarkAccept |
		r.IptablesMarkPass |
		r.IptablesMarkScratch0 |
		r.IptablesMarkScratch1
}

func (r *DefaultRuleRenderer) StaticRawOutputChain() *Chain {
	return &Chain{
		Name: ChainRawOutput,
		Rules: []Rule{
			// For safety, clear all our mark bits before we start.  (We could be in
			// append mode and another process' rules could have left the mark bit set.)
			{Action: ClearMarkAction{Mark: r.allCalicoMarkBits()}},
			// Then, jump to the untracked policy chains.
			{Action: JumpAction{Target: ChainDispatchToHostEndpoint}},
			// Then, if the packet was marked as allowed, accept it.  Packets also
			// return here without the mark bit set if the interface wasn't one that
			// we're policing.
			{Match: Match().MarkSingleBitSet(r.IptablesMarkAccept),
				Action: AcceptAction{}},
		},
	}
}<|MERGE_RESOLUTION|>--- conflicted
+++ resolved
@@ -220,13 +220,8 @@
 			},
 			Rule{
 				Match:   Match().ProtocolNum(ProtoIPIP),
-<<<<<<< HEAD
 				Action:  r.dropActionOverride,
-				Comment: fmt.Sprintf("%s IPIP packets from non-Calico hosts", r.dropActionOverride),
-=======
-				Action:  DropAction{},
-				Comment: []string{"Drop IPIP packets from non-Calico hosts"},
->>>>>>> d0f3fa61
+        Comment: []string{fmt.Sprintf("%s IPIP packets from non-Calico hosts", r.dropActionOverride)},
 			},
 		)
 	}
@@ -247,13 +242,8 @@
 				Match: Match().ProtocolNum(ProtoUDP).
 					DestPorts(uint16(r.Config.VXLANPort)).
 					DestAddrType(AddrTypeLocal),
-<<<<<<< HEAD
 				Action:  r.dropActionOverride,
-				Comment: fmt.Sprintf("%s VXLAN packets from non-whitelisted hosts", r.dropActionOverride),
-=======
-				Action:  DropAction{},
-				Comment: []string{"Drop VXLAN packets from non-whitelisted hosts"},
->>>>>>> d0f3fa61
+        Comment: []string{fmt.Sprintf("%s VXLAN packets from non-whitelisted hosts", r.dropActionOverride)},
 			},
 		)
 	}
@@ -839,28 +829,12 @@
 		})
 	}
 
-<<<<<<< HEAD
-	if ipVersion == 6 {
-		// Apply strict RPF check to packets from workload interfaces.  This prevents
-		// workloads from spoofing their IPs.  Note: non-privileged containers can't
-		// usually spoof but privileged containers and VMs can.
-		//
-		// We only do this for IPv6 because the IPv4 RPF check is handled via a sysctl.
-		// In addition, the IPv4 check is complicated by the fact that we have special
-		// case handling for DHCP to the host, which would require an exclusion.
-		rules = append(rules, Rule{
-			Match:  Match().MarkSingleBitSet(markFromWorkload).RPFCheckFailed(),
-			Action: r.dropActionOverride,
-		})
-	}
-=======
 	// Apply strict RPF check to packets from workload interfaces.  This prevents
 	// workloads from spoofing their IPs.  Note: non-privileged containers can't
 	// usually spoof but privileged containers and VMs can.
 	//
 	rules = append(rules,
 		RPFilter(ipVersion, markFromWorkload, markFromWorkload, r.OpenStackSpecialCasesEnabled, false)...)
->>>>>>> d0f3fa61
 
 	rules = append(rules,
 		// Send non-workload traffic to the untracked policy chains.
@@ -917,7 +891,7 @@
 
 	rules = append(rules, Rule{
 		Match:  Match().MarkMatchesWithMask(mark, mask).RPFCheckFailed(acceptLocal),
-		Action: DropAction{},
+		Action: r.dropActionOverride,
 	})
 
 	return rules
