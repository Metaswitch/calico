// Copyright (c) 2020 Tigera, Inc. All rights reserved.
//
// Licensed under the Apache License, Version 2.0 (the "License");
// you may not use this file except in compliance with the License.
// You may obtain a copy of the License at
//
//     http://www.apache.org/licenses/LICENSE-2.0
//
// Unless required by applicable law or agreed to in writing, software
// distributed under the License is distributed on an "AS IS" BASIS,
// WITHOUT WARRANTIES OR CONDITIONS OF ANY KIND, either express or implied.
// See the License for the specific language governing permissions and
// limitations under the License.

package intdataplane

import (
	"fmt"
	"io"
	"net"
	"os"
	"reflect"
	"regexp"
	"strings"

	log "github.com/sirupsen/logrus"

	"github.com/projectcalico/felix/ifacemonitor"
	"github.com/projectcalico/felix/ip"
	"github.com/projectcalico/felix/iptables"
	"github.com/projectcalico/felix/proto"
	"github.com/projectcalico/felix/routetable"
	"github.com/projectcalico/felix/rules"
	"github.com/projectcalico/libcalico-go/lib/set"
)

type routeTable interface {
	SetRoutes(ifaceName string, targets []routetable.Target)
	SetL2Routes(ifaceName string, targets []routetable.L2Target)
	OnIfaceStateChanged(string, ifacemonitor.State)
	QueueResync()
	Apply() error
}

type endpointManagerCallbacks struct {
	addInterface           *AddInterfaceFuncs
	removeInterface        *RemoveInterfaceFuncs
	updateInterface        *UpdateInterfaceFuncs
	updateHostEndpoint     *UpdateHostEndpointFuncs
	removeHostEndpoint     *RemoveHostEndpointFuncs
	updateWorkloadEndpoint *UpdateWorkloadEndpointFuncs
	removeWorkloadEndpoint *RemoveWorkloadEndpointFuncs
}

func newEndpointManagerCallbacks(callbacks *callbacks, ipVersion uint8) endpointManagerCallbacks {
	if ipVersion == 4 {
		return endpointManagerCallbacks{
			addInterface:           callbacks.AddInterfaceV4,
			removeInterface:        callbacks.RemoveInterfaceV4,
			updateInterface:        callbacks.UpdateInterfaceV4,
			updateHostEndpoint:     callbacks.UpdateHostEndpointV4,
			removeHostEndpoint:     callbacks.RemoveHostEndpointV4,
			updateWorkloadEndpoint: callbacks.UpdateWorkloadEndpointV4,
			removeWorkloadEndpoint: callbacks.RemoveWorkloadEndpointV4,
		}
	} else {
		return endpointManagerCallbacks{
			addInterface:           &AddInterfaceFuncs{},
			removeInterface:        &RemoveInterfaceFuncs{},
			updateInterface:        &UpdateInterfaceFuncs{},
			updateHostEndpoint:     &UpdateHostEndpointFuncs{},
			removeHostEndpoint:     &RemoveHostEndpointFuncs{},
			updateWorkloadEndpoint: &UpdateWorkloadEndpointFuncs{},
			removeWorkloadEndpoint: &RemoveWorkloadEndpointFuncs{},
		}
	}
}

func (c *endpointManagerCallbacks) InvokeInterfaceCallbacks(old, new map[string]proto.HostEndpointID) {
	for ifaceName, oldEpID := range old {
		if newEpID, ok := new[ifaceName]; ok {
			if oldEpID != newEpID {
				c.updateInterface.Invoke(ifaceName, newEpID)
			}
		} else {
			c.removeInterface.Invoke(ifaceName)
		}
	}
	for ifaceName, newEpID := range new {
		if _, ok := old[ifaceName]; !ok {
			c.addInterface.Invoke(ifaceName, newEpID)
		}
	}
}

func (c *endpointManagerCallbacks) InvokeUpdateHostEndpoint(hostEpID proto.HostEndpointID) {
	c.updateHostEndpoint.Invoke(hostEpID)
}

func (c *endpointManagerCallbacks) InvokeRemoveHostEndpoint(hostEpID proto.HostEndpointID) {
	c.removeHostEndpoint.Invoke(hostEpID)
}

func (c *endpointManagerCallbacks) InvokeUpdateWorkload(old, new *proto.WorkloadEndpoint) {
	c.updateWorkloadEndpoint.Invoke(old, new)
}

func (c *endpointManagerCallbacks) InvokeRemoveWorkload(old *proto.WorkloadEndpoint) {
	c.removeWorkloadEndpoint.Invoke(old)
}

// endpointManager manages the dataplane resources that belong to each endpoint as well as
// the "dispatch chains" that fan out packets to the right per-endpoint chain.
//
// It programs the relevant iptables chains (via the iptables.Table objects) along with
// per-endpoint routes (via the RouteTable).
//
// Since calculating the dispatch chains is fairly expensive, the main OnUpdate method
// simply records the pending state of each interface and defers the actual calculation
// to CompleteDeferredWork().  This is also the basis of our failure handling; updates
// that fail are left in the pending state so they can be retried later.
type endpointManager struct {
	// Config.
	ipVersion              uint8
	wlIfacesRegexp         *regexp.Regexp
	kubeIPVSSupportEnabled bool

	// Our dependencies.
	rawTable     iptablesTable
	mangleTable  iptablesTable
	filterTable  iptablesTable
	ruleRenderer rules.RuleRenderer
	routeTable   routeTable
	writeProcSys procSysWriter
	epMarkMapper rules.EndpointMarkMapper

	// Pending updates, cleared in CompleteDeferredWork as the data is copied to the activeXYZ
	// fields.
	pendingWlEpUpdates  map[proto.WorkloadEndpointID]*proto.WorkloadEndpoint
	pendingIfaceUpdates map[string]ifacemonitor.State

	// Active state, updated in CompleteDeferredWork.
	activeWlEndpoints          map[proto.WorkloadEndpointID]*proto.WorkloadEndpoint
	activeWlIfaceNameToID      map[string]proto.WorkloadEndpointID
	activeUpIfaces             set.Set
	activeWlIDToChains         map[proto.WorkloadEndpointID][]*iptables.Chain
	activeWlDispatchChains     map[string]*iptables.Chain
	activeEPMarkDispatchChains map[string]*iptables.Chain

	// Workload endpoints that would be locally active but are 'shadowed' by other endpoints
	// with the same interface name.
	shadowedWlEndpoints map[proto.WorkloadEndpointID]*proto.WorkloadEndpoint

	// wlIfaceNamesToReconfigure contains names of workload interfaces that need to have
	// their configuration (sysctls etc.) refreshed.
	wlIfaceNamesToReconfigure set.Set

	// epIDsToUpdateStatus contains IDs of endpoints that we need to report status for.
	// Mix of host and workload endpoint IDs.
	epIDsToUpdateStatus set.Set

	// hostIfaceToAddrs maps host interface name to the set of IPs on that interface (reported
	// fro the dataplane).
	hostIfaceToAddrs map[string]set.Set
	// rawHostEndpoints contains the raw (i.e. not resolved to interface) host endpoints.
	rawHostEndpoints map[proto.HostEndpointID]*proto.HostEndpoint
	// hostEndpointsDirty is set to true when host endpoints are updated.
	hostEndpointsDirty bool
	// activeHostIfaceToChains maps host interface name to the chains that we've programmed.
	activeHostIfaceToRawChains    map[string][]*iptables.Chain
	activeHostIfaceToFiltChains   map[string][]*iptables.Chain
	activeHostIfaceToMangleChains map[string][]*iptables.Chain
	// Dispatch chains that we've programmed for host endpoints.
	activeHostRawDispatchChains    map[string]*iptables.Chain
	activeHostFilterDispatchChains map[string]*iptables.Chain
	activeHostMangleDispatchChains map[string]*iptables.Chain
	// activeHostEpIDToIfaceNames records which interfaces we resolved each host endpoint to.
	activeHostEpIDToIfaceNames map[proto.HostEndpointID][]string
	// activeIfaceNameToHostEpID records which endpoint we resolved each host interface to.
	activeIfaceNameToHostEpID map[string]proto.HostEndpointID

	needToCheckDispatchChains     bool
	needToCheckEndpointMarkChains bool

	// Callbacks
	OnEndpointStatusUpdate EndpointStatusUpdateCallback
	callbacks              endpointManagerCallbacks
	bpfEnabled             bool
}

type EndpointStatusUpdateCallback func(ipVersion uint8, id interface{}, status string)

type procSysWriter func(path, value string) error

func newEndpointManager(
	rawTable iptablesTable,
	mangleTable iptablesTable,
	filterTable iptablesTable,
	ruleRenderer rules.RuleRenderer,
	routeTable routeTable,
	ipVersion uint8,
	epMarkMapper rules.EndpointMarkMapper,
	kubeIPVSSupportEnabled bool,
	wlInterfacePrefixes []string,
	onWorkloadEndpointStatusUpdate EndpointStatusUpdateCallback,
	bpfEnabled bool,
	callbacks *callbacks,
) *endpointManager {
	return newEndpointManagerWithShims(
		rawTable,
		mangleTable,
		filterTable,
		ruleRenderer,
		routeTable,
		ipVersion,
		epMarkMapper,
		kubeIPVSSupportEnabled,
		wlInterfacePrefixes,
		onWorkloadEndpointStatusUpdate,
		writeProcSys,
		bpfEnabled,
		callbacks,
	)
}

func newEndpointManagerWithShims(
	rawTable iptablesTable,
	mangleTable iptablesTable,
	filterTable iptablesTable,
	ruleRenderer rules.RuleRenderer,
	routeTable routeTable,
	ipVersion uint8,
	epMarkMapper rules.EndpointMarkMapper,
	kubeIPVSSupportEnabled bool,
	wlInterfacePrefixes []string,
	onWorkloadEndpointStatusUpdate EndpointStatusUpdateCallback,
	procSysWriter procSysWriter,
	bpfEnabled bool,
	callbacks *callbacks,
) *endpointManager {
	wlIfacesPattern := "^(" + strings.Join(wlInterfacePrefixes, "|") + ").*"
	wlIfacesRegexp := regexp.MustCompile(wlIfacesPattern)

	return &endpointManager{
		ipVersion:              ipVersion,
		wlIfacesRegexp:         wlIfacesRegexp,
		kubeIPVSSupportEnabled: kubeIPVSSupportEnabled,
		bpfEnabled:             bpfEnabled,

		rawTable:     rawTable,
		mangleTable:  mangleTable,
		filterTable:  filterTable,
		ruleRenderer: ruleRenderer,
		routeTable:   routeTable,
		writeProcSys: procSysWriter,
		epMarkMapper: epMarkMapper,

		// Pending updates, we store these up as OnUpdate is called, then process them
		// in CompleteDeferredWork and transfer the important data to the activeXYX fields.
		pendingWlEpUpdates:  map[proto.WorkloadEndpointID]*proto.WorkloadEndpoint{},
		pendingIfaceUpdates: map[string]ifacemonitor.State{},

		activeUpIfaces: set.New(),

		activeWlEndpoints:     map[proto.WorkloadEndpointID]*proto.WorkloadEndpoint{},
		activeWlIfaceNameToID: map[string]proto.WorkloadEndpointID{},
		activeWlIDToChains:    map[proto.WorkloadEndpointID][]*iptables.Chain{},

		shadowedWlEndpoints: map[proto.WorkloadEndpointID]*proto.WorkloadEndpoint{},

		wlIfaceNamesToReconfigure: set.New(),

		epIDsToUpdateStatus: set.New(),

		hostIfaceToAddrs:   map[string]set.Set{},
		rawHostEndpoints:   map[proto.HostEndpointID]*proto.HostEndpoint{},
		hostEndpointsDirty: true,

		activeHostIfaceToRawChains:    map[string][]*iptables.Chain{},
		activeHostIfaceToFiltChains:   map[string][]*iptables.Chain{},
		activeHostIfaceToMangleChains: map[string][]*iptables.Chain{},

		// Caches of the current dispatch chains indexed by chain name.  We use these to
		// calculate deltas when we need to update the chains.
		activeWlDispatchChains:         map[string]*iptables.Chain{},
		activeHostFilterDispatchChains: map[string]*iptables.Chain{},
		activeHostMangleDispatchChains: map[string]*iptables.Chain{},
		activeHostRawDispatchChains:    map[string]*iptables.Chain{},
		activeEPMarkDispatchChains:     map[string]*iptables.Chain{},
		needToCheckDispatchChains:      true, // Need to do start-of-day update.
		needToCheckEndpointMarkChains:  true, // Need to do start-of-day update.

		OnEndpointStatusUpdate: onWorkloadEndpointStatusUpdate,
		callbacks:              newEndpointManagerCallbacks(callbacks, ipVersion),
	}
}

func (m *endpointManager) OnUpdate(protoBufMsg interface{}) {
	log.WithField("msg", protoBufMsg).Debug("Received message")
	switch msg := protoBufMsg.(type) {
	case *proto.WorkloadEndpointUpdate:
		m.pendingWlEpUpdates[*msg.Id] = msg.Endpoint
	case *proto.WorkloadEndpointRemove:
		m.pendingWlEpUpdates[*msg.Id] = nil
	case *proto.HostEndpointUpdate:
		log.WithField("msg", msg).Debug("Host endpoint update")
		m.callbacks.InvokeUpdateHostEndpoint(*msg.Id)
		m.rawHostEndpoints[*msg.Id] = msg.Endpoint
		m.hostEndpointsDirty = true
		m.epIDsToUpdateStatus.Add(*msg.Id)
	case *proto.HostEndpointRemove:
		log.WithField("msg", msg).Debug("Host endpoint removed")
		m.callbacks.InvokeRemoveHostEndpoint(*msg.Id)
		delete(m.rawHostEndpoints, *msg.Id)
		m.hostEndpointsDirty = true
		m.epIDsToUpdateStatus.Add(*msg.Id)
	case *ifaceUpdate:
		log.WithField("update", msg).Debug("Interface state changed.")
		m.pendingIfaceUpdates[msg.Name] = msg.State
	case *ifaceAddrsUpdate:
		log.WithField("update", msg).Debug("Interface addrs changed.")
		if m.wlIfacesRegexp.MatchString(msg.Name) {
			log.WithField("update", msg).Debug("Workload interface, ignoring.")
			return
		}
		if msg.Addrs != nil {
			m.hostIfaceToAddrs[msg.Name] = msg.Addrs
		} else {
			delete(m.hostIfaceToAddrs, msg.Name)
		}
		m.hostEndpointsDirty = true
	}
}

func (m *endpointManager) CompleteDeferredWork() error {
	// Copy the pending interface state to the active set and mark any interfaces that have
	// changed state for reconfiguration by resolveWorkload/HostEndpoints()
	for ifaceName, state := range m.pendingIfaceUpdates {
		if state == ifacemonitor.StateUp {
			m.activeUpIfaces.Add(ifaceName)
			if m.wlIfacesRegexp.MatchString(ifaceName) {
				log.WithField("ifaceName", ifaceName).Info(
					"Workload interface came up, marking for reconfiguration.")
				m.wlIfaceNamesToReconfigure.Add(ifaceName)
			}
		} else {
			m.activeUpIfaces.Discard(ifaceName)
		}
		// If this interface is linked to any already-existing endpoints, mark the endpoint
		// status for recalculation.  If the matching endpoint changes when we do
		// resolveHostEndpoints() then that will mark old and new matching endpoints for
		// update.
		m.markEndpointStatusDirtyByIface(ifaceName)
		// Clean up as we go...
		delete(m.pendingIfaceUpdates, ifaceName)
	}

	m.resolveWorkloadEndpoints()

	if m.hostEndpointsDirty {
		log.Debug("Host endpoints updated, resolving them.")
		m.resolveHostEndpoints()
		m.hostEndpointsDirty = false
	}

	if m.kubeIPVSSupportEnabled && m.needToCheckEndpointMarkChains {
		m.resolveEndpointMarks()
		m.needToCheckEndpointMarkChains = false
	}

	// Now send any endpoint status updates.
	m.updateEndpointStatuses()

	return nil
}

func (m *endpointManager) GetRouteTables() []routeTable {
	return []routeTable{m.routeTable}
}

func (m *endpointManager) markEndpointStatusDirtyByIface(ifaceName string) {
	logCxt := log.WithField("ifaceName", ifaceName)
	if epID, ok := m.activeWlIfaceNameToID[ifaceName]; ok {
		logCxt.Info("Workload interface state changed; marking for status update.")
		m.epIDsToUpdateStatus.Add(epID)
	} else if epID, ok := m.activeIfaceNameToHostEpID[ifaceName]; ok {
		logCxt.Info("Host interface state changed; marking for status update.")
		m.epIDsToUpdateStatus.Add(epID)
	} else {
		// We don't know about this interface yet (or it's already been deleted).
		// If the endpoint gets created, we'll do the update then. If it's been
		// deleted, we've already cleaned it up.
		logCxt.Debug("Ignoring interface state change for unknown interface.")
	}
}

func (m *endpointManager) updateEndpointStatuses() {
	log.WithField("dirtyEndpoints", m.epIDsToUpdateStatus).Debug("Reporting endpoint status.")
	m.epIDsToUpdateStatus.Iter(func(item interface{}) error {
		switch id := item.(type) {
		case proto.WorkloadEndpointID:
			status := m.calculateWorkloadEndpointStatus(id)
			m.OnEndpointStatusUpdate(m.ipVersion, id, status)
		case proto.HostEndpointID:
			status := m.calculateHostEndpointStatus(id)
			m.OnEndpointStatusUpdate(m.ipVersion, id, status)
		}

		return set.RemoveItem
	})
}

func (m *endpointManager) calculateWorkloadEndpointStatus(id proto.WorkloadEndpointID) string {
	logCxt := log.WithField("workloadEndpointID", id)
	logCxt.Debug("Re-evaluating workload endpoint status")
	var operUp, adminUp, failed bool
	workload, known := m.activeWlEndpoints[id]
	if known {
		adminUp = workload.State == "active"
		operUp = m.activeUpIfaces.Contains(workload.Name)
		failed = m.wlIfaceNamesToReconfigure.Contains(workload.Name)
	}

	// Note: if endpoint is not known (i.e. has been deleted), status will be "", which signals
	// a deletion.
	var status string
	if known {
		if failed {
			status = "error"
		} else if operUp && adminUp {
			status = "up"
		} else {
			status = "down"
		}
	}
	logCxt = logCxt.WithFields(log.Fields{
		"known":   known,
		"failed":  failed,
		"operUp":  operUp,
		"adminUp": adminUp,
		"status":  status,
	})
	logCxt.Info("Re-evaluated workload endpoint status")
	return status
}

func (m *endpointManager) calculateHostEndpointStatus(id proto.HostEndpointID) (status string) {
	logCxt := log.WithField("hostEndpointID", id)
	logCxt.Debug("Re-evaluating host endpoint status")
	var resolved, operUp bool
	_, known := m.rawHostEndpoints[id]

	// Note: if endpoint is not known (i.e. has been deleted), status will be "", which signals
	// a deletion.
	if known {
		ifaceNames := m.activeHostEpIDToIfaceNames[id]
		if len(ifaceNames) > 0 {
			resolved = true
			operUp = true
			for _, ifaceName := range ifaceNames {
				if ifaceName == allInterfaces {
					// For * host endpoints we don't let particular interfaces
					// impact their reported status, because it's unclear what
					// the semantics would be, and we'd potentially have to look
					// at every interface on the host.
					continue
				}
				ifaceUp := m.activeUpIfaces.Contains(ifaceName)
				logCxt.WithFields(log.Fields{
					"ifaceName": ifaceName,
					"ifaceUp":   ifaceUp,
				}).Debug("Status of matching interface.")
				operUp = operUp && ifaceUp
			}
		}

		if resolved && operUp {
			status = "up"
		} else if resolved {
			status = "down"
		} else {
			// Known but failed to resolve, map that to error.
			status = "error"
		}
	}

	logCxt = logCxt.WithFields(log.Fields{
		"known":    known,
		"resolved": resolved,
		"operUp":   operUp,
		"status":   status,
	})
	logCxt.Info("Re-evaluated host endpoint status")
	return status
}

func (m *endpointManager) resolveWorkloadEndpoints() {
	if len(m.pendingWlEpUpdates) > 0 {
		// We're about to make endpoint updates, make sure we recheck the dispatch chains.
		m.needToCheckDispatchChains = true
	}

	removeActiveWorkload := func(logCxt *log.Entry, oldWorkload *proto.WorkloadEndpoint, id proto.WorkloadEndpointID) {
		m.callbacks.InvokeRemoveWorkload(oldWorkload)
		m.filterTable.RemoveChains(m.activeWlIDToChains[id])
		delete(m.activeWlIDToChains, id)
		if oldWorkload != nil {
			m.epMarkMapper.ReleaseEndpointMark(oldWorkload.Name)
			// Remove any routes from the routing table.  The RouteTable will remove any
			// conntrack entries as a side-effect.
			logCxt.Info("Workload removed, deleting old state.")
			m.routeTable.SetRoutes(oldWorkload.Name, nil)
			m.wlIfaceNamesToReconfigure.Discard(oldWorkload.Name)
			delete(m.activeWlIfaceNameToID, oldWorkload.Name)
		}
		delete(m.activeWlEndpoints, id)
	}

	// Repeat the following loop until the pending update map is empty.  Note that it's possible
	// for an endpoint deletion to add a further update into the map (for a previously shadowed
	// endpoint), so we cannot assume that a single iteration will always be enough.
	for len(m.pendingWlEpUpdates) > 0 {
		// Handle pending workload endpoint updates.
		for id, workload := range m.pendingWlEpUpdates {
			logCxt := log.WithField("id", id)
			oldWorkload := m.activeWlEndpoints[id]
			if workload != nil {
				// Check if there is already an active workload endpoint with the same
				// interface name.
				if existingId, ok := m.activeWlIfaceNameToID[workload.Name]; ok && existingId != id {
					// There is.  We need to decide which endpoint takes preference.
					// (We presume this is some kind of make before break logic, and the
					// situation will shortly be resolved by one of the endpoints being
					// removed.  But in the meantime we must have predictable
					// behaviour.)
					logCxt.WithFields(log.Fields{
						"interfaceName": workload.Name,
						"existingId":    existingId,
					}).Info("New endpoint has same iface name as existing")
					if wlIdsAscending(&existingId, &id) {
						logCxt.Info("Existing endpoint takes preference")
						m.shadowedWlEndpoints[id] = workload
						delete(m.pendingWlEpUpdates, id)
						continue
					}
					logCxt.Info("New endpoint takes preference; remove existing")
					m.shadowedWlEndpoints[existingId] = m.activeWlEndpoints[existingId]
					removeActiveWorkload(logCxt, m.activeWlEndpoints[existingId], existingId)
				}
				logCxt.Info("Updating per-endpoint chains.")
				if oldWorkload != nil && oldWorkload.Name != workload.Name {
					logCxt.Debug("Interface name changed, cleaning up old state")
					m.epMarkMapper.ReleaseEndpointMark(oldWorkload.Name)
					if !m.bpfEnabled {
						m.filterTable.RemoveChains(m.activeWlIDToChains[id])
					}
					m.routeTable.SetRoutes(oldWorkload.Name, nil)
					m.wlIfaceNamesToReconfigure.Discard(oldWorkload.Name)
					delete(m.activeWlIfaceNameToID, oldWorkload.Name)
				}
				var ingressPolicyNames, egressPolicyNames []string
				if len(workload.Tiers) > 0 {
					ingressPolicyNames = workload.Tiers[0].IngressPolicies
					egressPolicyNames = workload.Tiers[0].EgressPolicies
				}
				adminUp := workload.State == "active"
				if !m.bpfEnabled {
					chains := m.ruleRenderer.WorkloadEndpointToIptablesChains(
						workload.Name,
						m.epMarkMapper,
						adminUp,
						ingressPolicyNames,
						egressPolicyNames,
						workload.ProfileIds,
					)
					m.filterTable.UpdateChains(chains)
					m.activeWlIDToChains[id] = chains
				}

				// Collect the IP prefixes that we want to route locally to this endpoint:
				logCxt.Info("Updating endpoint routes.")
				var (
					ipStrings  []string
					natInfos   []*proto.NatInfo
					addrSuffix string
				)
				if m.ipVersion == 4 {
					ipStrings = workload.Ipv4Nets
					natInfos = workload.Ipv4Nat
					addrSuffix = "/32"
				} else {
					ipStrings = workload.Ipv6Nets
					natInfos = workload.Ipv6Nat
					addrSuffix = "/128"
				}
				if len(natInfos) != 0 {
					old := ipStrings
					ipStrings = make([]string, len(old)+len(natInfos))
					copy(ipStrings, old)
					for ii, natInfo := range natInfos {
						ipStrings[len(old)+ii] = natInfo.ExtIp + addrSuffix
					}
				}

				var mac net.HardwareAddr
				if workload.Mac != "" {
					var err error
					mac, err = net.ParseMAC(workload.Mac)
					if err != nil {
						logCxt.WithError(err).Error(
							"Failed to parse endpoint's MAC address")
					}
				}
				var routeTargets []routetable.Target
				if adminUp {
					logCxt.Debug("Endpoint up, adding routes")
					for _, s := range ipStrings {
						routeTargets = append(routeTargets, routetable.Target{
							CIDR:    ip.MustParseCIDROrIP(s),
							DestMAC: mac,
						})
					}
				} else {
					logCxt.Debug("Endpoint down, removing routes")
				}
				m.routeTable.SetRoutes(workload.Name, routeTargets)
				m.wlIfaceNamesToReconfigure.Add(workload.Name)
				m.activeWlEndpoints[id] = workload
				m.activeWlIfaceNameToID[workload.Name] = id
				delete(m.pendingWlEpUpdates, id)

				m.callbacks.InvokeUpdateWorkload(oldWorkload, workload)
			} else {
				logCxt.Info("Workload removed, deleting its chains.")
				removeActiveWorkload(logCxt, oldWorkload, id)
				delete(m.pendingWlEpUpdates, id)
				delete(m.shadowedWlEndpoints, id)

				if oldWorkload != nil {
					// Check for another endpoint with the same interface name,
					// that should now become active.
					bestShadowedId := proto.WorkloadEndpointID{}
					for sId, sWorkload := range m.shadowedWlEndpoints {
						logCxt.Infof("Old workload %v", oldWorkload)
						logCxt.Infof("Shadowed workload %v", sWorkload)
						if sWorkload.Name == oldWorkload.Name {
							if bestShadowedId.EndpointId == "" || wlIdsAscending(&sId, &bestShadowedId) {
								bestShadowedId = sId
							}
						}
					}
					if bestShadowedId.EndpointId != "" {
						m.pendingWlEpUpdates[bestShadowedId] = m.shadowedWlEndpoints[bestShadowedId]
						delete(m.shadowedWlEndpoints, bestShadowedId)
					}
				}
			}

			// Update or deletion, make sure we update the interface status.
			m.epIDsToUpdateStatus.Add(id)
		}
	}

	if !m.bpfEnabled && m.needToCheckDispatchChains {
		// Rewrite the dispatch chains if they've changed.
		newDispatchChains := m.ruleRenderer.WorkloadDispatchChains(m.activeWlEndpoints)
		m.updateDispatchChains(m.activeWlDispatchChains, newDispatchChains, m.filterTable)
		m.needToCheckDispatchChains = false

		// Set flag to update endpoint mark chains.
		m.needToCheckEndpointMarkChains = true
	}

	m.wlIfaceNamesToReconfigure.Iter(func(item interface{}) error {
		ifaceName := item.(string)
		err := m.configureInterface(ifaceName)
		if err != nil {
			log.WithError(err).Warn("Failed to configure interface, will retry")
			return nil
		}
		return set.RemoveItem
	})
}

func wlIdsAscending(id1, id2 *proto.WorkloadEndpointID) bool {
	if id1.OrchestratorId == id2.OrchestratorId {
		// Need to compare WorkloadId.
		if id1.WorkloadId == id2.WorkloadId {
			// Need to compare EndpointId.
			return id1.EndpointId < id2.EndpointId
		}
		return id1.WorkloadId < id2.WorkloadId
	}
	return id1.OrchestratorId < id2.OrchestratorId
}

func (m *endpointManager) resolveEndpointMarks() {
	if m.bpfEnabled {
		return
	}

	// Render endpoint mark chains for active workload and host endpoint.
	newEndpointMarkDispatchChains := m.ruleRenderer.EndpointMarkDispatchChains(m.epMarkMapper, m.activeWlEndpoints, m.activeIfaceNameToHostEpID)
	m.updateDispatchChains(m.activeEPMarkDispatchChains, newEndpointMarkDispatchChains, m.filterTable)
}

func (m *endpointManager) resolveHostEndpoints() {

	// Host endpoint resolution
	// ------------------------
	//
	// There is a set of non-workload interfaces on the local host, each possibly with
	// IP addresses, that might be controlled by HostEndpoint resources in the Calico
	// data model.  The data model syntactically allows multiple HostEndpoint
	// resources to match a given interface - for example, an interface 'eth1' might
	// have address 10.240.0.34 and 172.19.2.98, and the data model might include:
	//
	// - HostEndpoint A with Name 'eth1'
	//
	// - HostEndpoint B with ExpectedIpv4Addrs including '10.240.0.34'
	//
	// - HostEndpoint C with ExpectedIpv4Addrs including '172.19.2.98'.
	//
	// but at runtime, at any given time, we only allow one HostEndpoint to govern
	// that interface.  That HostEndpoint becomes the active one, and the others
	// remain inactive.  (But if, for example, the active HostEndpoint resource was
	// deleted, then one of the inactive ones could take over.)  Given multiple
	// matching HostEndpoint resources, the one that wins is the one with the
	// alphabetically earliest HostEndpointId
	//
	// So the process here is not about 'resolving' a particular HostEndpoint on its
	// own.  Rather it is looking at the set of local non-workload interfaces and
	// seeing which of them are matched by the current set of HostEndpoints as a
	// whole.
	newIfaceNameToHostEpID := map[string]proto.HostEndpointID{}
	newPreDNATIfaceNameToHostEpID := map[string]proto.HostEndpointID{}
	newUntrackedIfaceNameToHostEpID := map[string]proto.HostEndpointID{}
	newHostEpIDToIfaceNames := map[proto.HostEndpointID][]string{}
	for ifaceName, ifaceAddrs := range m.hostIfaceToAddrs {
		ifaceCxt := log.WithFields(log.Fields{
			"ifaceName":  ifaceName,
			"ifaceAddrs": ifaceAddrs,
		})
		bestHostEpId := proto.HostEndpointID{}
		var bestHostEp proto.HostEndpoint
	HostEpLoop:
		for id, hostEp := range m.rawHostEndpoints {
			logCxt := ifaceCxt.WithField("id", id)
			if forAllInterfaces(hostEp) {
				logCxt.Debug("Skip all-interfaces host endpoint")
				continue
			}
			logCxt.WithField("bestHostEpId", bestHostEpId).Debug("See if HostEp matches interface")
			if (bestHostEpId.EndpointId != "") && (bestHostEpId.EndpointId < id.EndpointId) {
				// We already have a HostEndpointId that is better than
				// this one, so no point looking any further.
				logCxt.Debug("No better than existing match")
				continue
			}
			if hostEp.Name == ifaceName {
				// The HostEndpoint has an explicit name that matches the
				// interface.
				logCxt.Debug("Match on explicit iface name")
				bestHostEpId = id
				bestHostEp = *hostEp
				continue
			} else if hostEp.Name != "" {
				// The HostEndpoint has an explicit name that isn't this
				// interface.  Continue, so as not to allow it to match on
				// an IP address instead.
				logCxt.Debug("Rejected on explicit iface name")
				continue
			}
			for _, wantedList := range [][]string{hostEp.ExpectedIpv4Addrs, hostEp.ExpectedIpv6Addrs} {
				for _, wanted := range wantedList {
					logCxt.WithField("wanted", wanted).Debug("Address wanted by HostEp")
					if ifaceAddrs.Contains(wanted) {
						// The HostEndpoint expects an IP address
						// that is on this interface.
						logCxt.Debug("Match on address")
						bestHostEpId = id
						bestHostEp = *hostEp
						continue HostEpLoop
					}
				}
			}
		}
		if bestHostEpId.EndpointId != "" {
			logCxt := log.WithFields(log.Fields{
				"ifaceName":    ifaceName,
				"bestHostEpId": bestHostEpId,
			})
			logCxt.Debug("Got HostEp for interface")
			newIfaceNameToHostEpID[ifaceName] = bestHostEpId
			if len(bestHostEp.UntrackedTiers) > 0 {
				// Optimisation: only add the endpoint chains to the raw (untracked)
				// table if there's some untracked policy to apply.  This reduces
				// per-packet latency since every packet has to traverse the raw
				// table.
				logCxt.Debug("Endpoint has untracked policies.")
				newUntrackedIfaceNameToHostEpID[ifaceName] = bestHostEpId
			}
			if len(bestHostEp.PreDnatTiers) > 0 {
				// Similar optimisation (or neatness) for pre-DNAT policy.
				logCxt.Debug("Endpoint has pre-DNAT policies.")
				newPreDNATIfaceNameToHostEpID[ifaceName] = bestHostEpId
			}
			// Record that this host endpoint is in use, for status reporting.
			newHostEpIDToIfaceNames[bestHostEpId] = append(
				newHostEpIDToIfaceNames[bestHostEpId], ifaceName)
		}

		oldID, wasKnown := m.activeIfaceNameToHostEpID[ifaceName]
		newID, isKnown := newIfaceNameToHostEpID[ifaceName]
		if oldID != newID {
			logCxt := ifaceCxt.WithFields(log.Fields{
				"oldID": m.activeIfaceNameToHostEpID[ifaceName],
				"newID": newIfaceNameToHostEpID[ifaceName],
			})
			logCxt.Info("Endpoint matching interface changed")
			if wasKnown {
				logCxt.Debug("Endpoint was known, updating old endpoint status")
				m.epIDsToUpdateStatus.Add(oldID)
			}
			if isKnown {
				logCxt.Debug("Endpoint is known, updating new endpoint status")
				m.epIDsToUpdateStatus.Add(newID)
			}
		}
	}

	// Similar loop to find the best all-interfaces host endpoint.
	bestHostEpId := proto.HostEndpointID{}
	var bestHostEp proto.HostEndpoint
	for id, hostEp := range m.rawHostEndpoints {
		logCxt := log.WithField("id", id)
		if !forAllInterfaces(hostEp) {
			logCxt.Debug("Skip interface-specific host endpoint")
			continue
		}
		if (bestHostEpId.EndpointId != "") && (bestHostEpId.EndpointId < id.EndpointId) {
			// We already have a HostEndpointId that is better than
			// this one, so no point looking any further.
			logCxt.Debug("No better than existing match")
			continue
		}
		logCxt.Debug("New best all-interfaces host endpoint")
		bestHostEpId = id
		bestHostEp = *hostEp
	}

	if bestHostEpId.EndpointId != "" {
		logCxt := log.WithField("bestHostEpId", bestHostEpId)
		logCxt.Debug("Got all interfaces HostEp")
		if len(bestHostEp.PreDnatTiers) > 0 {
			logCxt.Debug("Endpoint has pre-DNAT policies.")
			newPreDNATIfaceNameToHostEpID[allInterfaces] = bestHostEpId
		}
		if len(bestHostEp.Tiers) > 0 || len(bestHostEp.ForwardTiers) > 0 {
			log.Infof("bestHostEp: %+v\n", bestHostEp)
			logCxt.Info("Endpoint has normal or AOF policies")
			newIfaceNameToHostEpID[allInterfaces] = bestHostEpId
		}
		// Record that this host endpoint is in use, for status reporting.
		newHostEpIDToIfaceNames[bestHostEpId] = append(
			newHostEpIDToIfaceNames[bestHostEpId], allInterfaces)
	}
	if !m.bpfEnabled {
		// Set up programming for the host endpoints that are now to be used.
		newHostIfaceFiltChains := map[string][]*iptables.Chain{}
		for ifaceName, id := range newIfaceNameToHostEpID {
			log.WithField("id", id).Info("Updating host endpoint chains.")
			hostEp := m.rawHostEndpoints[id]

			// Update the filter chain, for normal traffic.
			var ingressPolicyNames, egressPolicyNames []string
			var ingressForwardPolicyNames, egressForwardPolicyNames []string
			if len(hostEp.Tiers) > 0 {
				ingressPolicyNames = hostEp.Tiers[0].IngressPolicies
				egressPolicyNames = hostEp.Tiers[0].EgressPolicies
			}
			if len(hostEp.ForwardTiers) > 0 {
				ingressForwardPolicyNames = hostEp.ForwardTiers[0].IngressPolicies
				egressForwardPolicyNames = hostEp.ForwardTiers[0].EgressPolicies
			}

<<<<<<< HEAD
				filtChains := m.ruleRenderer.HostEndpointToFilterChains(
					ifaceName,
					m.epMarkMapper,
					ingressPolicyNames,
					egressPolicyNames,
					ingressForwardPolicyNames,
					egressForwardPolicyNames,
					hostEp.ProfileIds,
					ifaceName != allInterfaces,
				)
=======
			filtChains := m.ruleRenderer.HostEndpointToFilterChains(
				ifaceName,
				m.epMarkMapper,
				ingressPolicyNames,
				egressPolicyNames,
				ingressForwardPolicyNames,
				egressForwardPolicyNames,
				hostEp.ProfileIds,
			)
>>>>>>> bb0da9d4

			if !reflect.DeepEqual(filtChains, m.activeHostIfaceToFiltChains[ifaceName]) {
				m.filterTable.UpdateChains(filtChains)
			}
			newHostIfaceFiltChains[ifaceName] = filtChains
			delete(m.activeHostIfaceToFiltChains, ifaceName)
		}

		newHostIfaceMangleChains := map[string][]*iptables.Chain{}
		for ifaceName, id := range newPreDNATIfaceNameToHostEpID {
			log.WithField("id", id).Info("Updating host endpoint mangle chains.")
			hostEp := m.rawHostEndpoints[id]

			// Update the mangle table, for preDNAT policy.
			var ingressPolicyNames []string
			if len(hostEp.PreDnatTiers) > 0 {
				ingressPolicyNames = hostEp.PreDnatTiers[0].IngressPolicies
			}
			mangleChains := m.ruleRenderer.HostEndpointToMangleChains(
				ifaceName,
				ingressPolicyNames,
			)
			if !reflect.DeepEqual(mangleChains, m.activeHostIfaceToMangleChains[ifaceName]) {
				m.mangleTable.UpdateChains(mangleChains)
			}
			newHostIfaceMangleChains[ifaceName] = mangleChains
			delete(m.activeHostIfaceToMangleChains, ifaceName)
		}

		newHostIfaceRawChains := map[string][]*iptables.Chain{}
		for ifaceName, id := range newUntrackedIfaceNameToHostEpID {
			log.WithField("id", id).Info("Updating host endpoint raw chains.")
			hostEp := m.rawHostEndpoints[id]

			// Update the raw chain, for untracked traffic.
			var ingressPolicyNames, egressPolicyNames []string
			if len(hostEp.UntrackedTiers) > 0 {
				ingressPolicyNames = hostEp.UntrackedTiers[0].IngressPolicies
				egressPolicyNames = hostEp.UntrackedTiers[0].EgressPolicies
			}
			rawChains := m.ruleRenderer.HostEndpointToRawChains(
				ifaceName,
				ingressPolicyNames,
				egressPolicyNames,
			)
			if !reflect.DeepEqual(rawChains, m.activeHostIfaceToRawChains[ifaceName]) {
				m.rawTable.UpdateChains(rawChains)
			}
			newHostIfaceRawChains[ifaceName] = rawChains
			delete(m.activeHostIfaceToRawChains, ifaceName)
		}

		// Remove programming for host endpoints that are not now in use.
		for ifaceName, chains := range m.activeHostIfaceToFiltChains {
			log.WithField("ifaceName", ifaceName).Info(
				"Host interface no longer protected, deleting its normal chains.")
			m.filterTable.RemoveChains(chains)
		}
		for ifaceName, chains := range m.activeHostIfaceToMangleChains {
			log.WithField("ifaceName", ifaceName).Info(
				"Host interface no longer protected, deleting its preDNAT chains.")
			m.mangleTable.RemoveChains(chains)
		}
		for ifaceName, chains := range m.activeHostIfaceToRawChains {
			log.WithField("ifaceName", ifaceName).Info(
				"Host interface no longer protected, deleting its untracked chains.")
			m.rawTable.RemoveChains(chains)
		}
		m.callbacks.InvokeInterfaceCallbacks(m.activeIfaceNameToHostEpID, newIfaceNameToHostEpID)
		m.activeHostIfaceToFiltChains = newHostIfaceFiltChains
		m.activeHostIfaceToMangleChains = newHostIfaceMangleChains
		m.activeHostIfaceToRawChains = newHostIfaceRawChains
	}

	// Remember the host endpoints that are now in use.
	m.activeIfaceNameToHostEpID = newIfaceNameToHostEpID
	m.activeHostEpIDToIfaceNames = newHostEpIDToIfaceNames

	if m.bpfEnabled {
		return
	}

	// Rewrite the filter dispatch chains if they've changed.
	log.WithField("resolvedHostEpIds", newIfaceNameToHostEpID).Debug("Rewrite filter dispatch chains?")
	defaultIfaceName := ""
	if _, ok := newIfaceNameToHostEpID[allInterfaces]; ok {
		// All-interfaces host endpoint is active.  Arrange for it to be the default,
		// instead of trying to dispatch to it directly based on the non-existent interface
		// name *.
		defaultIfaceName = allInterfaces
		delete(newIfaceNameToHostEpID, allInterfaces)
	}
	newFilterDispatchChains := m.ruleRenderer.HostDispatchChains(newIfaceNameToHostEpID, defaultIfaceName, true)
	m.updateDispatchChains(m.activeHostFilterDispatchChains, newFilterDispatchChains, m.filterTable)
	// Set flag to update endpoint mark chains.
	m.needToCheckEndpointMarkChains = true

	// Rewrite the mangle dispatch chains if they've changed.
	log.WithField("resolvedHostEpIds", newPreDNATIfaceNameToHostEpID).Debug("Rewrite mangle dispatch chains?")
	defaultIfaceName = ""
	if _, ok := newPreDNATIfaceNameToHostEpID[allInterfaces]; ok {
		// All-interfaces host endpoint is active.  Arrange for it to be the
		// default. This is handled the same as the filter dispatch chains above.
		defaultIfaceName = allInterfaces
		delete(newPreDNATIfaceNameToHostEpID, allInterfaces)
	}
	newMangleDispatchChains := m.ruleRenderer.FromHostDispatchChains(newPreDNATIfaceNameToHostEpID, defaultIfaceName)
	m.updateDispatchChains(m.activeHostMangleDispatchChains, newMangleDispatchChains, m.mangleTable)

	// Rewrite the raw dispatch chains if they've changed.
	log.WithField("resolvedHostEpIds", newUntrackedIfaceNameToHostEpID).Debug("Rewrite raw dispatch chains?")
	newRawDispatchChains := m.ruleRenderer.HostDispatchChains(newUntrackedIfaceNameToHostEpID, "", false)
	m.updateDispatchChains(m.activeHostRawDispatchChains, newRawDispatchChains, m.rawTable)

	log.Debug("Done resolving host endpoints.")
}

// updateDispatchChains updates one of the sets of dispatch chains.  It sends the changes to the
// given iptables.Table and records the updates in the activeChains map.
//
// Calculating the minimum update prevents log spam and reduces the work needed in the Table.
func (m *endpointManager) updateDispatchChains(
	activeChains map[string]*iptables.Chain,
	newChains []*iptables.Chain,
	table iptablesTable,
) {
	seenChains := set.New()
	for _, newChain := range newChains {
		seenChains.Add(newChain.Name)
		oldChain := activeChains[newChain.Name]
		if !reflect.DeepEqual(newChain, oldChain) {
			table.UpdateChain(newChain)
			activeChains[newChain.Name] = newChain
		}
	}
	for name := range activeChains {
		if !seenChains.Contains(name) {
			table.RemoveChainByName(name)
			delete(activeChains, name)
		}
	}
}

func (m *endpointManager) configureInterface(name string) error {
	if !m.activeUpIfaces.Contains(name) {
		log.WithField("ifaceName", name).Info(
			"Skipping configuration of interface because it is oper down.")
		return nil
	}
	log.WithField("ifaceName", name).Info(
		"Applying /proc/sys configuration to interface.")
	if m.ipVersion == 4 {
		// Enable routing to localhost.  This is required to allow for NAT to the local
		// host.
		err := m.writeProcSys(fmt.Sprintf("/proc/sys/net/ipv4/conf/%s/route_localnet", name), "1")
		if err != nil {
			return err
		}
		// Normally, the kernel has a delay before responding to proxy ARP but we know
		// that's not needed in a Calico network so we disable it.
		err = m.writeProcSys(fmt.Sprintf("/proc/sys/net/ipv4/neigh/%s/proxy_delay", name), "0")
		if err != nil {
			return err
		}
		// Enable proxy ARP, this makes the host respond to all ARP requests with its own
		// MAC.  This has a couple of advantages:
		//
		// - In OpenStack, we're forced to configure the guest's networking using DHCP.
		//   Since DHCP requires a subnet and gateway, representing the Calico network
		//   in the natural way would lose a lot of IP addresses.  For IPv4, we'd have to
		//   advertise a distinct /30 to each guest, which would use up 4 IPs per guest.
		//   Using proxy ARP, we can advertise the whole pool to each guest as its subnet
		//   but have the host respond to all ARP requests and route all the traffic whether
		//   it is on or off subnet.
		//
		// - For containers, we install explicit routes into the containers network
		//   namespace and we use a link-local address for the gateway.  Turing on proxy ARP
		//   means that we don't need to assign the link local address explicitly to each
		//   host side of the veth, which is one fewer thing to maintain and one fewer
		//   thing we may clash over.
		err = m.writeProcSys(fmt.Sprintf("/proc/sys/net/ipv4/conf/%s/proxy_arp", name), "1")
		if err != nil {
			return err
		}
		// Enable IP forwarding of packets coming _from_ this interface.  For packets to
		// be forwarded in both directions we need this flag to be set on the fabric-facing
		// interface too (or for the global default to be set).
		err = m.writeProcSys(fmt.Sprintf("/proc/sys/net/ipv4/conf/%s/forwarding", name), "1")
		if err != nil {
			return err
		}
	} else {
		// Enable proxy NDP, similarly to proxy ARP, described above.
		err := m.writeProcSys(fmt.Sprintf("/proc/sys/net/ipv6/conf/%s/proxy_ndp", name), "1")
		if err != nil {
			return err
		}
		// Enable IP forwarding of packets coming _from_ this interface.  For packets to
		// be forwarded in both directions we need this flag to be set on the fabric-facing
		// interface too (or for the global default to be set).
		err = m.writeProcSys(fmt.Sprintf("/proc/sys/net/ipv6/conf/%s/forwarding", name), "1")
		if err != nil {
			return err
		}
	}
	return nil
}

func writeProcSys(path, value string) error {
	f, err := os.OpenFile(path, os.O_WRONLY, 0)
	if err != nil {
		return err
	}
	n, err := f.Write([]byte(value))
	if err == nil && n < len(value) {
		err = io.ErrShortWrite
	}
	if err1 := f.Close(); err == nil {
		err = err1
	}
	return err
}

// The interface name that we use to mean "all interfaces".  This is intentionally longer than
// IFNAMSIZ (16) characters, so that it can't possibly match a real interface name.
var allInterfaces = "any-interface-at-all"

// True if the given host endpoint is for all interfaces, as opposed to for a specific interface.
func forAllInterfaces(hep *proto.HostEndpoint) bool {
	return hep.Name == "*"
}

// for implementing the endpointsSource interface
func (m *endpointManager) GetRawHostEndpoints() map[proto.HostEndpointID]*proto.HostEndpoint {
	return m.rawHostEndpoints
}<|MERGE_RESOLUTION|>--- conflicted
+++ resolved
@@ -884,18 +884,6 @@
 				egressForwardPolicyNames = hostEp.ForwardTiers[0].EgressPolicies
 			}
 
-<<<<<<< HEAD
-				filtChains := m.ruleRenderer.HostEndpointToFilterChains(
-					ifaceName,
-					m.epMarkMapper,
-					ingressPolicyNames,
-					egressPolicyNames,
-					ingressForwardPolicyNames,
-					egressForwardPolicyNames,
-					hostEp.ProfileIds,
-					ifaceName != allInterfaces,
-				)
-=======
 			filtChains := m.ruleRenderer.HostEndpointToFilterChains(
 				ifaceName,
 				m.epMarkMapper,
@@ -904,8 +892,8 @@
 				ingressForwardPolicyNames,
 				egressForwardPolicyNames,
 				hostEp.ProfileIds,
+				ifaceName != allInterfaces,
 			)
->>>>>>> bb0da9d4
 
 			if !reflect.DeepEqual(filtChains, m.activeHostIfaceToFiltChains[ifaceName]) {
 				m.filterTable.UpdateChains(filtChains)
