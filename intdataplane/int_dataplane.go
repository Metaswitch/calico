--- conflicted
+++ resolved
@@ -15,6 +15,7 @@
 package intdataplane
 
 import (
+	"reflect"
 	"time"
 
 	log "github.com/Sirupsen/logrus"
@@ -26,12 +27,7 @@
 	"github.com/projectcalico/felix/routetable"
 	"github.com/projectcalico/felix/rules"
 	"github.com/projectcalico/felix/set"
-<<<<<<< HEAD
-=======
 	"github.com/prometheus/client_golang/prometheus"
-	"reflect"
-	"time"
->>>>>>> 6d549ebd
 )
 
 var (
