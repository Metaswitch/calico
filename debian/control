Source: calico
Section: net
Priority: optional
Maintainer: Project Calico Maintainers <maintainers@projectcalico.org>
Build-Depends: debhelper (>= 8.0.0), dh-python, dh-systemd, python-all (>= 2.7), python-setuptools
XS-Python-Version: >= 2.7
Standards-Version: 3.9.4

Package: calico-common
Architecture: all
Depends:
 ${misc:Depends},
 ${python:Depends},
 ${shlibs:Depends},
 python-pyparsing,
 python-etcd (>= 0.4.1+calico.1),
 python-ijson (>= 2.2-1),
 python-datrie (>= 0.7-1),
 python-prometheus-client (>= 0.0.13-1~ubuntu14.04.1~ppa1),
 libyajl2 (>= 2.0.4-4),
 libdatrie1 (>= 0.2.8-1),
 python-msgpack (>= 0.3.0-1ubuntu3)
Description: Project Calico virtual networking for cloud data centers.
 Project Calico is an open source solution for virtual networking in
 cloud data centers. Its IP-centric architecture offers numerous
 advantages over other cloud networking approaches such as VLANs and
 overlays, including scalability, efficiency, and simplicity. It is
 designed for a wide range of environments including OpenStack,
 lightweight Linux containers (LXCs), bare metal, and Network Functions
 Virtualization (NFV).
 .
 This package provides common files.

Package: calico-felix
Architecture: amd64
Depends:
 conntrack,
 ipset,
 iproute2,
 net-tools,
<<<<<<< HEAD
=======
 python-netaddr,
 python-gevent,
 python-posix-spawn,
 python-setuptools,
>>>>>>> 4ad94625
 ${misc:Depends},
 ${shlibs:Depends}
Description: Project Calico virtual networking for cloud data centers.
 Project Calico is an open source solution for virtual networking in
 cloud data centers. Its IP-centric architecture offers numerous
 advantages over other cloud networking approaches such as VLANs and
 overlays, including scalability, efficiency, and simplicity. It is
 designed for a wide range of environments including OpenStack,
 lightweight Linux containers (LXCs), bare metal, and Network Functions
 Virtualization (NFV).
 .
 This package provides the Felix component.<|MERGE_RESOLUTION|>--- conflicted
+++ resolved
@@ -17,6 +17,7 @@
  python-ijson (>= 2.2-1),
  python-datrie (>= 0.7-1),
  python-prometheus-client (>= 0.0.13-1~ubuntu14.04.1~ppa1),
+ python-setuptools,
  libyajl2 (>= 2.0.4-4),
  libdatrie1 (>= 0.2.8-1),
  python-msgpack (>= 0.3.0-1ubuntu3)
@@ -38,13 +39,6 @@
  ipset,
  iproute2,
  net-tools,
-<<<<<<< HEAD
-=======
- python-netaddr,
- python-gevent,
- python-posix-spawn,
- python-setuptools,
->>>>>>> 4ad94625
  ${misc:Depends},
  ${shlibs:Depends}
 Description: Project Calico virtual networking for cloud data centers.
